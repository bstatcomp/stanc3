@Library('StanUtils')
import org.stan.Utils

def utils = new org.stan.Utils()

/* Functions that runs a sh command and returns the stdout */
def runShell(String command){
    def output = sh (returnStdout: true, script: "${command}").trim()
    return "${output}"
}

def tagName() {
    if (env.TAG_NAME) {
        env.TAG_NAME
    } else if (env.BRANCH_NAME == 'master') {
        'nightly'
    } else {
        'unknown-tag'
    }
}

pipeline {
    agent none
    stages {
        stage("Build & Test") {
            agent {
                dockerfile {
                    filename 'docker/debian/Dockerfile'
                    //Forces image to ignore entrypoint
                    args "-u root --entrypoint=\'\'"
                }
            }
            steps {
                sh 'printenv'
                runShell("""
                    eval \$(opam env)
                    dune build @install
                """)

                runShell("echo \$(date +'%s') > time.log")

                echo runShell("""
                    eval \$(opam env)
                    dune runtest --verbose
                """)

                echo runShell("echo \"It took \$((\$(date +'%s') - \$(cat time.log))) seconds to run the tests\"")

                sh "mkdir bin && mv _build/default/src/stanc/stanc.exe bin/stan"
                stash name:'ubuntu-exe', includes:'bin/stan, working-models.txt'
            }
            post { always { runShell("rm -rf ./*")} }
        }
        stage("Run end-to-end tests") {
            agent { label 'linux' }
            steps {
                unstash 'ubuntu-exe'
                sh """
<<<<<<< HEAD
                   git clone -j${env.PARALLEL} --recursive --shallow-submodules --branch develop https://github.com/stan-dev/performance-tests-cmdstan
                   cd performance-tests-cmdstan
                   mv ../bin/stan cmdstan/bin/stan
                   ./compare-git-hashes.sh "--tests-file ../working-models.txt" develop stanc3-dev develop develop
=======
                   git clone -j${env.PARALLEL} --recursive --branch develop https://github.com/stan-dev/cmdstan
                   cd cmdstan && make -j${env.PARALLEL} build && cd ..
               """
                sh """
                   eval \$(opam env)
                   CMDSTAN="`pwd`/cmdstan" dune runtest test/integration/good/code-gen
>>>>>>> b8bb6e72
               """
            }
            post { always { runShell("rm -rf ./*")} }
        }
        stage("Build & test Mac OS X binary") {
            when { anyOf { buildingTag(); branch 'master' } }
            agent { label 'osx && ocaml' }
            steps {
                runShell("""
                    eval \$(opam env)
                    cd scripts && bash -x install_build_deps.sh && cd ..
                    dune build @install
                """)

                echo runShell("""
                    eval \$(opam env)
                    time dune runtest --verbose
                """)

                sh "mkdir bin && mv `find _build -name stanc.exe` bin/mac-stanc"
                stash name:'mac-exe', includes:'bin/*'
            }
            post {always { runShell("rm -rf ./*")}}
        }
        stage("Build & test a static Linux binary") {
            when { anyOf { buildingTag(); branch 'master' } }
            agent {
                dockerfile {
                    filename 'docker/static/Dockerfile'
                    //Forces image to ignore entrypoint
                    args "-u root --entrypoint=\'\'"
                }
            }
            steps {
                runShell("""
                    eval \$(opam env)
                    dune build @install --profile static
                """)

                echo runShell("""
                    eval \$(opam env)
                    time dune runtest --profile static --verbose
                """)

                sh "mkdir bin && mv `find _build -name stanc.exe` bin/linux-stanc"
                stash name:'linux-exe', includes:'bin/*'
            }
            post {always { runShell("rm -rf ./*")}}
        }
        stage("Build & test static Windows binary") {
            when { anyOf { buildingTag(); branch 'master' } }
            agent { label 'windows' }
            steps {
                bat "bash -cl \"cd test/integration\""
                bat "bash -cl \"find . -type f -name \"*.expected\" -print0 | xargs -0 dos2unix\""
                bat "bash -cl \"cd ..\""
                bat "bash -cl \"eval \$(opam env) make clean; dune build -x windows; dune runtest --verbose\""
                bat """bash -cl "rm -rf bin/*; mkdir -p bin; mv _build/default.windows/src/stanc/stanc.exe bin/windows-stanc" """
                stash name:'windows-exe', includes:'bin/*'
            }
        }
        stage("Release tag and publish binaries") {
            when { anyOf { buildingTag(); branch 'master' } }
            agent { label 'linux' }
            environment { GITHUB_TOKEN = credentials('6e7c1e8f-ca2c-4b11-a70e-d934d3f6b681') }
            steps {
                unstash 'windows-exe'
                unstash 'linux-exe'
                unstash 'mac-exe'
                runShell("""wget https://github.com/tcnksm/ghr/releases/download/v0.12.1/ghr_v0.12.1_linux_amd64.tar.gz
                            tar -zxvpf ghr_v0.12.1_linux_amd64.tar.gz
                            ./ghr_v0.12.1_linux_amd64/ghr -recreate ${tagName()} bin/ """)
            }
        }
    }
    post {
        always {
            script {utils.mailBuildResults()}
        }
    }
}<|MERGE_RESOLUTION|>--- conflicted
+++ resolved
@@ -56,19 +56,10 @@
             steps {
                 unstash 'ubuntu-exe'
                 sh """
-<<<<<<< HEAD
                    git clone -j${env.PARALLEL} --recursive --shallow-submodules --branch develop https://github.com/stan-dev/performance-tests-cmdstan
                    cd performance-tests-cmdstan
                    mv ../bin/stan cmdstan/bin/stan
                    ./compare-git-hashes.sh "--tests-file ../working-models.txt" develop stanc3-dev develop develop
-=======
-                   git clone -j${env.PARALLEL} --recursive --branch develop https://github.com/stan-dev/cmdstan
-                   cd cmdstan && make -j${env.PARALLEL} build && cd ..
-               """
-                sh """
-                   eval \$(opam env)
-                   CMDSTAN="`pwd`/cmdstan" dune runtest test/integration/good/code-gen
->>>>>>> b8bb6e72
                """
             }
             post { always { runShell("rm -rf ./*")} }
