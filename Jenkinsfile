--- conflicted
+++ resolved
@@ -12,50 +12,27 @@
 pipeline {
     agent none
     stages {
-<<<<<<< HEAD
-//        stage("Run end-to-end tests") {
-//            agent {
-//                dockerfile {
-//                    filename 'docker/debian/Dockerfile'
-//                    //Forces image to ignore entrypoint
-//                    args "-u root --entrypoint=\'\'"
-//                }
-//            }
-//            steps {
-//                sh """
-//                    git clone --recursive https://github.com/stan-dev/cmdstan
-//                    cd cmdstan && make -j${env.PARALLEL} build && cd ..
-//                """
-//                sh """
-//                    eval \$(opam env)
-//                    ls cmdstan
-//                    cmdstan=\$(readlink -f cmdstan) dune runtest test/integration/good/code-gen
-//                """
-//            }
+//       stage("Run end-to-end tests") {
+//           agent {
+//               dockerfile {
+//                   filename 'docker/debian/Dockerfile'
+//                   //Forces image to ignore entrypoint
+//                   args "-u root --entrypoint=\'\'"
+//               }
+//           }
+//           steps {
+//               sh """
+//                   git clone --recursive https://github.com/stan-dev/cmdstan
+//                   #cd cmdstan && make -j${env.PARALLEL} build && cd ..
+//               """
+//               sh """
+//                   eval \$(opam env)
+//                   ls cmdstan
+//                   cmdstan=cmdstan dune runtest test/integration/good/code-gen
+//               """
+//           }
+//           post { always { runShell("rm -rf ./*")} }
 //        }
-=======
-        stage("Run end-to-end tests") {
-            agent {
-                dockerfile {
-                    filename 'docker/debian/Dockerfile'
-                    //Forces image to ignore entrypoint
-                    args "-u root --entrypoint=\'\'"
-                }
-            }
-            steps {
-                sh """
-                    git clone --recursive https://github.com/stan-dev/cmdstan
-                    #cd cmdstan && make -j${env.PARALLEL} build && cd ..
-                """
-                sh """
-                    eval \$(opam env)
-                    ls cmdstan
-                    cmdstan=cmdstan dune runtest test/integration/good/code-gen
-                """
-            }
-            post { always { runShell("rm -rf ./*")} }
-        }
->>>>>>> b787c244
         stage("Build & Test") {
             agent {
                 dockerfile {
