--- conflicted
+++ resolved
@@ -85,9 +85,7 @@
 
 val gensym : unit -> string
 val gensym_enter : unit -> string * (unit -> unit)
-<<<<<<< HEAD
 val gensym_reset_danger_use_cautiously : unit -> unit
-=======
 
 val check_compatible_arguments_mod_conv :
      string
@@ -110,5 +108,4 @@
 (** Check whether a string is the name of a Stan Math library function. *)
 
 val list_all_math_lib_fn_sigs : string -> unsizedtype list
-(** List all the signatures of a math library function, for the purposes of error messages. *)
->>>>>>> 4edd3f4f
+(** List all the signatures of a math library function, for the purposes of error messages. *)