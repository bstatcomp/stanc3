include Mir
open Core_kernel
module Mir = Mir
module Validation = Validation

module type Frontend = Frontend_intf.Frontend

(* == Pretty printers ======================================================= *)

let pp_builtin_syntax = Fmt.(string |> styled `Yellow)
let pp_keyword = Fmt.(string |> styled `Blue)
let angle_brackets pp_v ppf v = Fmt.pf ppf "@[<1><%a>@]" pp_v v

let pp_operator ppf = function
  | Plus | PPlus -> Fmt.pf ppf "+"
  | Minus | PMinus -> Fmt.pf ppf "-"
  | Times -> Fmt.pf ppf "*"
  | Divide -> Fmt.pf ppf "/"
  | Modulo -> Fmt.pf ppf "%%"
  | LDivide -> Fmt.pf ppf "\\"
  | EltTimes -> Fmt.pf ppf ".*"
  | EltDivide -> Fmt.pf ppf "./"
  | Pow -> Fmt.pf ppf "^"
  | Or -> Fmt.pf ppf "||"
  | And -> Fmt.pf ppf "&&"
  | Equals -> Fmt.pf ppf "=="
  | NEquals -> Fmt.pf ppf "!="
  | Less -> Fmt.pf ppf "<"
  | Leq -> Fmt.pf ppf "<="
  | Greater -> Fmt.pf ppf ">"
  | Geq -> Fmt.pf ppf ">="
  | PNot -> Fmt.pf ppf "!"
  | Transpose -> Fmt.pf ppf "'"

let pp_autodifftype ppf = function
  | DataOnly -> pp_keyword ppf "data "
  | AutoDiffable -> ()

let rec pp_unsizedtype ppf = function
  | UInt -> pp_keyword ppf "int"
  | UReal -> pp_keyword ppf "real"
  | UVector -> pp_keyword ppf "vector"
  | URowVector -> pp_keyword ppf "row_vector"
  | UMatrix -> pp_keyword ppf "matrix"
  | UArray ut -> (Fmt.brackets pp_unsizedtype) ppf ut
  | UFun (argtypes, rt) ->
      Fmt.pf ppf {|%a => %a|}
        Fmt.(list (pair ~sep:comma pp_autodifftype pp_unsizedtype) ~sep:comma)
        argtypes pp_returntype rt
  | UMathLibraryFunction ->
      (angle_brackets Fmt.string) ppf "Stan Math function"

and pp_returntype ppf = function
  | Void -> Fmt.string ppf "void"
  | ReturnType ut -> pp_unsizedtype ppf ut

let rec pp_sizedtype pp_e ppf st =
  match st with
  | SInt -> Fmt.string ppf "int"
  | SReal -> Fmt.string ppf "real"
  | SVector expr -> Fmt.pf ppf {|vector%a|} (Fmt.brackets pp_e) expr
  | SRowVector expr -> Fmt.pf ppf {|row_vector%a|} (Fmt.brackets pp_e) expr
  | SMatrix (d1_expr, d2_expr) ->
      Fmt.pf ppf {|matrix%a|}
        Fmt.(pair ~sep:comma pp_e pp_e |> brackets)
        (d1_expr, d2_expr)
  | SArray (st, expr) ->
      Fmt.pf ppf {|array%a|}
        Fmt.(
          pair ~sep:comma (fun ppf st -> pp_sizedtype pp_e ppf st) pp_e
          |> brackets)
        (st, expr)

let rec pp_expr pp_e ppf = function
  | Var varname -> Fmt.string ppf varname
  | Lit (Str, str) -> Fmt.pf ppf "%S" str
  | Lit (_, str) -> Fmt.string ppf str
  | FunApp (_, name, args) ->
      Fmt.string ppf name ;
      Fmt.(list pp_e ~sep:Fmt.comma |> parens) ppf args
  | TernaryIf (pred, texpr, fexpr) ->
      Fmt.pf ppf {|@[%a@ %a@,%a@,%a@ %a@]|} pp_e pred pp_builtin_syntax "?"
        pp_e texpr pp_builtin_syntax ":" pp_e fexpr
  | Indexed (expr, indices) ->
      pp_indexed pp_e ppf (Fmt.strf "%a" pp_e expr, indices)
  | EAnd (l, r) -> Fmt.pf ppf "%a && %a" pp_e l pp_e r
  | EOr (l, r) -> Fmt.pf ppf "%a || %a" pp_e l pp_e r

and pp_indexed pp_e ppf (ident, indices) =
  Fmt.pf ppf {|@[%s%a@]|} ident
    ( if List.is_empty indices then fun _ _ -> ()
    else Fmt.(list (pp_index pp_e) ~sep:comma |> brackets) )
    indices

and pp_index pp_e ppf = function
  | All -> Fmt.char ppf ':'
  | Single index -> pp_e ppf index
  | Upfrom index -> Fmt.pf ppf {|%a:|} pp_e index
  | Downfrom index -> Fmt.pf ppf {|:%a|} pp_e index
  | Between (lower, upper) -> Fmt.pf ppf {|%a:%a|} pp_e lower pp_e upper
  | MultiIndex index -> Fmt.pf ppf {|%a|} pp_e index

let pp_fun_arg_decl ppf (autodifftype, name, unsizedtype) =
  Fmt.pf ppf "%a%a %s" pp_autodifftype autodifftype pp_unsizedtype unsizedtype
    name

let pp_fun_def pp_s ppf = function
  | {fdrt; fdname; fdargs; fdbody; _} -> (
    match fdrt with
    | Some rt ->
        Fmt.pf ppf {|@[<v2>%a %s%a {@ %a@]@ }|} pp_unsizedtype rt fdname
          Fmt.(list pp_fun_arg_decl ~sep:comma |> parens)
          fdargs pp_s fdbody
    | None ->
        Fmt.pf ppf {|@[<v2>%s %s%a {@ %a@]@ }|} "void" fdname
          Fmt.(list pp_fun_arg_decl ~sep:comma |> parens)
          fdargs pp_s fdbody )

let pp_statement pp_e pp_s ppf = function
  | Assignment ((assignee, idcs), rhs) ->
      Fmt.pf ppf {|@[<h>%a :=@ %a;@]|} (pp_indexed pp_e) (assignee, idcs) pp_e
        rhs
  | TargetPE expr ->
      Fmt.pf ppf {|@[<h>%a +=@ %a;@]|} pp_keyword "target" pp_e expr
  | NRFunApp (_, name, args) ->
      Fmt.pf ppf {|@[%s%a;@]|} name Fmt.(list pp_e ~sep:comma |> parens) args
  | Break -> pp_keyword ppf "break;"
  | Continue -> pp_keyword ppf "continue;"
  | Skip -> pp_keyword ppf "skip;"
  | Return (Some expr) -> Fmt.pf ppf {|%a %a;|} pp_keyword "return" pp_e expr
  | Return _ -> pp_keyword ppf "return;"
  | IfElse (pred, s_true, Some s_false) ->
      Fmt.pf ppf {|@[<v2>@[%a(%a)@] {@;%a@]@;@[<v2>@[} %a@] {@;%a@]@;}|}
        pp_builtin_syntax "if" pp_e pred pp_s s_true pp_builtin_syntax "else"
        pp_s s_false
  | IfElse (pred, s_true, _) ->
      Fmt.pf ppf {|@[<v2>@[%a(%a)@] {@;%a@]@;}|} pp_builtin_syntax "if" pp_e
        pred pp_s s_true
  | While (pred, stmt) ->
      Fmt.pf ppf {|@[<v2>@[%a(%a)@] {@;%a@]@;}|} pp_builtin_syntax "while" pp_e
        pred pp_s stmt
  | For {loopvar; lower; upper; body} ->
      Fmt.pf ppf {|@[<v2>@[%a(%s in %a:%a)@] {@;%a@]@;}|} pp_builtin_syntax
        "for" loopvar pp_e lower pp_e upper pp_s body
  | Block stmts -> Fmt.pf ppf {|@[<v>%a@]|} Fmt.(list pp_s ~sep:Fmt.cut) stmts
  | SList stmts -> Fmt.(list pp_s ~sep:Fmt.cut |> vbox) ppf stmts
  | Decl {decl_adtype; decl_id; decl_type} ->
      Fmt.pf ppf {|%a%a %s;|} pp_autodifftype decl_adtype (pp_sizedtype pp_e)
        decl_type decl_id

let pp_io_block ppf = function
  | Data -> Fmt.string ppf "data"
  | Parameters -> Fmt.string ppf "parameters"
  | TransformedParameters -> Fmt.string ppf "transformed_parameters"
  | GeneratedQuantities -> Fmt.string ppf "generated_quantities"

let pp_io_var pp_e ppf (name, (sized_ty, io_block)) =
  Fmt.pf ppf "@[<h>%a %a %s;@]" pp_io_block io_block (pp_sizedtype pp_e)
    sized_ty name

let pp_block label pp_elem ppf elems =
  Fmt.pf ppf {|@[<v2>%a {@ %a@]@ }|} pp_keyword label
    Fmt.(list ~sep:cut pp_elem)
    elems ;
  Format.pp_force_newline ppf ()

let pp_io_var_block label pp_e = pp_block label (pp_io_var pp_e)

let pp_input_vars pp_e ppf {input_vars; _} =
  pp_io_var_block "input_vars" pp_e ppf input_vars

let pp_output_vars pp_e ppf {output_vars; _} =
  pp_io_var_block "output_vars" pp_e ppf output_vars

let pp_functions_block pp_s ppf {functions_block; _} =
  pp_block "functions" pp_s ppf functions_block

let pp_prepare_data pp_s ppf {prepare_data; _} =
  pp_block "prepare_data" pp_s ppf prepare_data

let pp_log_prob pp_s ppf {log_prob; _} = pp_block "log_prob" pp_s ppf log_prob

let pp_generate_quantities pp_s ppf {generate_quantities; _} =
  pp_block "generate_quantities" pp_s ppf generate_quantities

let pp_transform_inits pp_s ppf {transform_inits; _} =
  pp_block "transform_inits" pp_s ppf transform_inits

let pp_prog pp_e pp_s ppf prog =
  Format.open_vbox 0 ;
  pp_functions_block (pp_fun_def pp_s) ppf prog ;
  Fmt.cut ppf () ;
  pp_input_vars pp_e ppf prog ;
  Fmt.cut ppf () ;
  pp_prepare_data pp_s ppf prog ;
  Fmt.cut ppf () ;
  pp_log_prob pp_s ppf prog ;
  Fmt.cut ppf () ;
  pp_generate_quantities pp_s ppf prog ;
  Fmt.cut ppf () ;
  pp_transform_inits pp_s ppf prog ;
  Fmt.cut ppf () ;
  pp_output_vars pp_e ppf prog ;
  Format.close_box ()

let rec pp_expr_typed_located ppf {expr; _} =
  pp_expr pp_expr_typed_located ppf expr

let rec pp_stmt_loc ppf {stmt; _} =
  pp_statement pp_expr_typed_located pp_stmt_loc ppf stmt

let rec sexp_of_expr_typed_located {expr; _} =
  sexp_of_expr sexp_of_expr_typed_located expr

let rec sexp_of_stmt_loc {stmt; _} =
  sexp_of_statement sexp_of_expr_typed_located sexp_of_stmt_loc stmt

let pp_typed_prog ppf prog = pp_prog pp_expr_typed_located pp_stmt_loc ppf prog

(* ===================== Some helper functions and values ====================== *)
let no_loc = {filename= ""; line_num= 0; col_num= 0; included_from= None}
let no_span = {begin_loc= no_loc; end_loc= no_loc}
let mk_string_of sexp_of x = Sexp.to_string (sexp_of x) ^ "__"
let string_of_internal_fn = mk_string_of sexp_of_internal_fn

let mk_of_string of_sexp x =
  try
    String.chop_suffix_exn ~suffix:"__" x |> Sexp.of_string |> of_sexp |> Some
  with
  | Sexplib.Conv.Of_sexp_error _ -> None
  | Invalid_argument _ -> None

let internal_fn_of_string = mk_of_string internal_fn_of_sexp

let internal_funapp ifn args emeta =
  {expr= FunApp (CompilerInternal, string_of_internal_fn ifn, args); emeta}

let internal_meta = {mloc= no_span; mtype= UInt; madlevel= DataOnly}
let zero = {expr= Lit (Int, "0"); emeta= internal_meta}
let loop_bottom = {expr= Lit (Int, "1"); emeta= internal_meta}
let string_of_operator = mk_string_of sexp_of_operator
let operator_of_string = mk_of_string operator_of_sexp

(** remove_size [st] discards size information from a sizedtype
    to return an unsizedtype. *)
let rec remove_size = function
  | SInt -> UInt
  | SReal -> UReal
  | SVector _ -> UVector
  | SRowVector _ -> URowVector
  | SMatrix _ -> UMatrix
  | SArray (t, _) -> UArray (remove_size t)

(* -- Locations and spans --------------------------------------------------- *)

(** Render a location as a string *)
let rec string_of_location loc =
  let open Format in
  let included_from_str =
    match loc.included_from with
    | None -> ""
    | Some loc2 -> sprintf ", included from\n%s" (string_of_location loc2)
  in
  sprintf "file %s, line %d, column %d%s" loc.filename loc.line_num loc.col_num
    included_from_str

(** Render a location_span as a string *)
let string_of_location_span loc_sp =
  match loc_sp with {begin_loc; end_loc} ->
    let bf = begin_loc.filename in
    let ef = end_loc.filename in
    let bl = begin_loc.line_num in
    let el = end_loc.line_num in
    let bc = begin_loc.col_num in
    let ec = end_loc.col_num in
    let open Format in
    let file_line_col_string =
      if bf = ef then
        sprintf "file %s, %s" bf
          ( if bl = el then
            sprintf "line %d, %s" bl
              ( if bc = ec then sprintf "column %d" bc
              else sprintf "columns %d-%d" bc ec )
          else sprintf "line %d, column %d to line %d, column %d" bl bc el ec
          )
      else
        sprintf "file %s, line %d, column %d to file %s, line %d, column %d" bf
          bl bc ef el ec
    in
    let included_from_str =
      match begin_loc.included_from with
      | None -> ""
      | Some loc -> sprintf ", included from\n%s" (string_of_location loc)
    in
    sprintf "%s%s" file_line_col_string included_from_str

<<<<<<< HEAD
let merge_spans left right = {begin_loc= left.begin_loc; end_loc= right.end_loc}
=======
let merge_spans left right = {begin_loc= left.begin_loc; end_loc= right.end_loc}
let _counter = ref 0

let gensym () =
  _counter := !_counter + 1 ;
  sprintf "sym%d__" !_counter

let gensym_enter () =
  let old_counter = !_counter in
  (gensym (), fun () -> _counter := old_counter)
>>>>>>> 6cf42e86
<|MERGE_RESOLUTION|>--- conflicted
+++ resolved
@@ -294,9 +294,6 @@
     in
     sprintf "%s%s" file_line_col_string included_from_str
 
-<<<<<<< HEAD
-let merge_spans left right = {begin_loc= left.begin_loc; end_loc= right.end_loc}
-=======
 let merge_spans left right = {begin_loc= left.begin_loc; end_loc= right.end_loc}
 let _counter = ref 0
 
@@ -306,5 +303,4 @@
 
 let gensym_enter () =
   let old_counter = !_counter in
-  (gensym (), fun () -> _counter := old_counter)
->>>>>>> 6cf42e86
+  (gensym (), fun () -> _counter := old_counter)