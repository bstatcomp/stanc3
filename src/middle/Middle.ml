--- conflicted
+++ resolved
@@ -111,22 +111,6 @@
   | Return (Some expr) -> Fmt.pf ppf {|%a %a;|} pp_keyword "return" pp_e expr
   | Return _ -> pp_keyword ppf "return;"
   | IfElse (pred, s_true, Some s_false) ->
-<<<<<<< HEAD
-      Fmt.pf ppf {|@[<v2>@[%a(%a)@] %a@]@;@[<v2>@[ %a@] %a@]|}
-        pp_builtin_syntax "if" pp_e pred pp_s s_true pp_builtin_syntax "else"
-        pp_s s_false
-  | IfElse (pred, s_true, _) ->
-      Fmt.pf ppf {|@[<v2>@[%a(%a)@] %a@]|} pp_builtin_syntax "if" pp_e pred
-        pp_s s_true
-  | While (pred, stmt) ->
-      Fmt.pf ppf {|@[<v2>@[%a(%a)@] %a@]|} pp_builtin_syntax "while" pp_e pred
-        pp_s stmt
-  | For {loopvar; lower; upper; body} ->
-      Fmt.pf ppf {|@[<v2>@[%a(%s in %a:%a)@] %a@]|} pp_builtin_syntax "for"
-        loopvar pp_e lower pp_e upper pp_s body
-  | Block stmts ->
-      Fmt.pf ppf {|{@;@[<v>%a@]@;}|} Fmt.(list pp_s ~sep:Fmt.cut) stmts
-=======
       Fmt.pf ppf {|%a(%a) %a %a %a|} pp_builtin_syntax "if" pp_e pred pp_s
         s_true pp_builtin_syntax "else" pp_s s_false
   | IfElse (pred, s_true, _) ->
@@ -138,7 +122,6 @@
         lower pp_e upper pp_s body
   | Block stmts ->
       Fmt.pf ppf {|{@;<1 2>@[<v>%a@]@;}|} Fmt.(list pp_s ~sep:Fmt.cut) stmts
->>>>>>> 677a0834
   | SList stmts -> Fmt.(list pp_s ~sep:Fmt.cut |> vbox) ppf stmts
   | Decl {decl_adtype; decl_id; decl_type} ->
       Fmt.pf ppf {|%a%a %s;|} pp_autodifftype decl_adtype
