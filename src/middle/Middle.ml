include Mir
include Mir_pretty_printer
include Stan_math_signatures
include Type_conversion
open Core_kernel
<<<<<<< HEAD
module Validation = Validation
=======

(* == Pretty printers ======================================================= *)

let pp_builtin_syntax = Fmt.(string |> styled `Yellow)
let pp_keyword = Fmt.(string |> styled `Blue)
let angle_brackets pp_v ppf v = Fmt.pf ppf "@[<1><%a>@]" pp_v v

let pp_autodifftype ppf = function
  | DataOnly -> pp_keyword ppf "data "
  | AutoDiffable -> ()

let rec pp_unsizedtype ppf = function
  | UInt -> pp_keyword ppf "int"
  | UReal -> pp_keyword ppf "real"
  | UVector -> pp_keyword ppf "vector"
  | URowVector -> pp_keyword ppf "row_vector"
  | UMatrix -> pp_keyword ppf "matrix"
  | UArray ut -> (Fmt.brackets pp_unsizedtype) ppf ut
  | UFun (argtypes, rt) ->
      Fmt.pf ppf {|%a => %a|}
        Fmt.(list (pair ~sep:comma pp_autodifftype pp_unsizedtype) ~sep:comma)
        argtypes pp_returntype rt
  | UMathLibraryFunction ->
      (angle_brackets Fmt.string) ppf "Stan Math function"

and pp_returntype ppf = function
  | Void -> Fmt.string ppf "void"
  | ReturnType ut -> pp_unsizedtype ppf ut

let rec pp_sizedtype pp_e ppf st =
  match st with
  | SInt -> Fmt.string ppf "int"
  | SReal -> Fmt.string ppf "real"
  | SVector expr -> Fmt.pf ppf {|vector%a|} (Fmt.brackets pp_e) expr
  | SRowVector expr -> Fmt.pf ppf {|row_vector%a|} (Fmt.brackets pp_e) expr
  | SMatrix (d1_expr, d2_expr) ->
      Fmt.pf ppf {|matrix%a|}
        Fmt.(pair ~sep:comma pp_e pp_e |> brackets)
        (d1_expr, d2_expr)
  | SArray (st, expr) ->
      Fmt.pf ppf {|array%a|}
        Fmt.(
          pair ~sep:comma (fun ppf st -> pp_sizedtype pp_e ppf st) pp_e
          |> brackets)
        (st, expr)

let rec pp_expr pp_e ppf = function
  | Var varname -> Fmt.string ppf varname
  | Lit (Str, str) -> Fmt.pf ppf "%S" str
  | Lit (_, str) -> Fmt.string ppf str
  | FunApp (_, name, args) ->
      Fmt.string ppf name ;
      Fmt.(list pp_e ~sep:Fmt.comma |> parens) ppf args
  | TernaryIf (pred, texpr, fexpr) ->
      Fmt.pf ppf {|@[%a@ %a@,%a@,%a@ %a@]|} pp_e pred pp_builtin_syntax "?"
        pp_e texpr pp_builtin_syntax ":" pp_e fexpr
  | Indexed (expr, indices) ->
      pp_indexed pp_e ppf (Fmt.strf "%a" pp_e expr, indices)
  | EAnd (l, r) -> Fmt.pf ppf "%a && %a" pp_e l pp_e r
  | EOr (l, r) -> Fmt.pf ppf "%a || %a" pp_e l pp_e r

and pp_indexed pp_e ppf (ident, indices) =
  Fmt.pf ppf {|@[%s%a@]|} ident
    ( if List.is_empty indices then fun _ _ -> ()
    else Fmt.(list (pp_index pp_e) ~sep:comma |> brackets) )
    indices

and pp_index pp_e ppf = function
  | All -> Fmt.char ppf ':'
  | Single index -> pp_e ppf index
  | Upfrom index -> Fmt.pf ppf {|%a:|} pp_e index
  | Downfrom index -> Fmt.pf ppf {|:%a|} pp_e index
  | Between (lower, upper) -> Fmt.pf ppf {|%a:%a|} pp_e lower pp_e upper
  | MultiIndex index -> Fmt.pf ppf {|%a|} pp_e index

let pp_fun_arg_decl ppf (autodifftype, name, unsizedtype) =
  Fmt.pf ppf "%a%a %s" pp_autodifftype autodifftype pp_unsizedtype unsizedtype
    name

let pp_fun_def pp_s ppf = function
  | {fdrt; fdname; fdargs; fdbody; _} -> (
    match fdrt with
    | Some rt ->
        Fmt.pf ppf {|@[<v2>%a %s%a {@ %a@]@ }|} pp_unsizedtype rt fdname
          Fmt.(list pp_fun_arg_decl ~sep:comma |> parens)
          fdargs pp_s fdbody
    | None ->
        Fmt.pf ppf {|@[<v2>%s %s%a {@ %a@]@ }|} "void" fdname
          Fmt.(list pp_fun_arg_decl ~sep:comma |> parens)
          fdargs pp_s fdbody )

let pp_statement pp_e pp_s ppf = function
  | Assignment ((assignee, idcs), rhs) ->
      Fmt.pf ppf {|@[<h>%a :=@ %a;@]|} (pp_indexed pp_e) (assignee, idcs) pp_e
        rhs
  | TargetPE expr ->
      Fmt.pf ppf {|@[<h>%a +=@ %a;@]|} pp_keyword "target" pp_e expr
  | NRFunApp (_, name, args) ->
      Fmt.pf ppf {|@[%s%a;@]|} name Fmt.(list pp_e ~sep:comma |> parens) args
  | Break -> pp_keyword ppf "break;"
  | Continue -> pp_keyword ppf "continue;"
  | Skip -> pp_keyword ppf "skip;"
  | Return (Some expr) -> Fmt.pf ppf {|%a %a;|} pp_keyword "return" pp_e expr
  | Return _ -> pp_keyword ppf "return;"
  | IfElse (pred, s_true, Some s_false) ->
      Fmt.pf ppf {|%a(%a) %a %a %a|} pp_builtin_syntax "if" pp_e pred pp_s
        s_true pp_builtin_syntax "else" pp_s s_false
  | IfElse (pred, s_true, _) ->
      Fmt.pf ppf {|%a(%a) %a|} pp_builtin_syntax "if" pp_e pred pp_s s_true
  | While (pred, stmt) ->
      Fmt.pf ppf {|%a(%a) %a|} pp_builtin_syntax "while" pp_e pred pp_s stmt
  | For {loopvar; lower; upper; body} ->
      Fmt.pf ppf {|%a(%s in %a:%a) %a|} pp_builtin_syntax "for" loopvar pp_e
        lower pp_e upper pp_s body
  | Block stmts ->
      Fmt.pf ppf {|{@;<1 2>@[<v>%a@]@;}|} Fmt.(list pp_s ~sep:Fmt.cut) stmts
  | SList stmts -> Fmt.(list pp_s ~sep:Fmt.cut |> vbox) ppf stmts
  | Decl {decl_adtype; decl_id; decl_type} ->
      Fmt.pf ppf {|%a%a %s;|} pp_autodifftype decl_adtype (pp_sizedtype pp_e)
        decl_type decl_id

let pp_io_block ppf = function
  | Data -> Fmt.string ppf "data"
  | Parameters -> Fmt.string ppf "parameters"
  | TransformedParameters -> Fmt.string ppf "transformed_parameters"
  | GeneratedQuantities -> Fmt.string ppf "generated_quantities"

let pp_io_var pp_e ppf (name, (sized_ty, io_block)) =
  Fmt.pf ppf "@[<h>%a %a %s;@]" pp_io_block io_block (pp_sizedtype pp_e)
    sized_ty name

let pp_block label pp_elem ppf elems =
  Fmt.pf ppf {|@[<v2>%a {@ %a@]@ }|} pp_keyword label
    Fmt.(list ~sep:cut pp_elem)
    elems ;
  Format.pp_force_newline ppf ()

let pp_io_var_block label pp_e = pp_block label (pp_io_var pp_e)

let pp_input_vars pp_e ppf {input_vars; _} =
  pp_io_var_block "input_vars" pp_e ppf input_vars

let pp_output_vars pp_e ppf {output_vars; _} =
  pp_io_var_block "output_vars" pp_e ppf output_vars

let pp_functions_block pp_s ppf {functions_block; _} =
  pp_block "functions" pp_s ppf functions_block

let pp_prepare_data pp_s ppf {prepare_data; _} =
  pp_block "prepare_data" pp_s ppf prepare_data

let pp_log_prob pp_s ppf {log_prob; _} = pp_block "log_prob" pp_s ppf log_prob

let pp_generate_quantities pp_s ppf {generate_quantities; _} =
  pp_block "generate_quantities" pp_s ppf generate_quantities

let pp_transform_inits pp_s ppf {transform_inits; _} =
  pp_block "transform_inits" pp_s ppf transform_inits

let pp_prog pp_e pp_s ppf prog =
  Format.open_vbox 0 ;
  pp_functions_block (pp_fun_def pp_s) ppf prog ;
  Fmt.cut ppf () ;
  pp_input_vars pp_e ppf prog ;
  Fmt.cut ppf () ;
  pp_prepare_data pp_s ppf prog ;
  Fmt.cut ppf () ;
  pp_log_prob pp_s ppf prog ;
  Fmt.cut ppf () ;
  pp_generate_quantities pp_s ppf prog ;
  Fmt.cut ppf () ;
  pp_transform_inits pp_s ppf prog ;
  Fmt.cut ppf () ;
  pp_output_vars pp_e ppf prog ;
  Format.close_box ()

let rec pp_expr_typed_located ppf {expr; _} =
  pp_expr pp_expr_typed_located ppf expr

let rec pp_stmt_loc ppf {stmt; _} =
  pp_statement pp_expr_typed_located pp_stmt_loc ppf stmt

let rec sexp_of_expr_typed_located {expr; _} =
  sexp_of_expr sexp_of_expr_typed_located expr

let rec sexp_of_stmt_loc {stmt; _} =
  sexp_of_statement sexp_of_expr_typed_located sexp_of_stmt_loc stmt

let pp_typed_prog ppf prog = pp_prog pp_expr_typed_located pp_stmt_loc ppf prog
>>>>>>> b8bb6e72

(* ===================== Some helper functions and values ====================== *)
let no_loc = {filename= ""; line_num= 0; col_num= 0; included_from= None}
let no_span = {begin_loc= no_loc; end_loc= no_loc}
let mk_string_of sexp_of x = Sexp.to_string (sexp_of x) ^ "__"
let string_of_internal_fn = mk_string_of sexp_of_internal_fn

let mk_of_string of_sexp x =
  try
    String.chop_suffix_exn ~suffix:"__" x |> Sexp.of_string |> of_sexp |> Some
  with
  | Sexplib.Conv.Of_sexp_error _ -> None
  | Invalid_argument _ -> None

let internal_fn_of_string = mk_of_string internal_fn_of_sexp

let internal_funapp ifn args emeta =
  {expr= FunApp (CompilerInternal, string_of_internal_fn ifn, args); emeta}

let internal_meta = {mloc= no_span; mtype= UInt; madlevel= DataOnly}
let zero = {expr= Lit (Int, "0"); emeta= internal_meta}
let loop_bottom = {expr= Lit (Int, "1"); emeta= internal_meta}
let string_of_operator = mk_string_of sexp_of_operator
let operator_of_string = mk_of_string operator_of_sexp

let%test "bad op name" = phys_equal (operator_of_string "Pluss__") None
let%test "good op name" = operator_of_string "Plus__" = Some Plus

(** remove_size [st] discards size information from a sizedtype
    to return an unsizedtype. *)
let rec remove_size = function
  | SInt -> UInt
  | SReal -> UReal
  | SVector _ -> UVector
  | SRowVector _ -> URowVector
  | SMatrix _ -> UMatrix
  | SArray (t, _) -> UArray (remove_size t)

(* -- Locations and spans --------------------------------------------------- *)

(** Render a location as a string *)
let rec string_of_location loc =
  let open Format in
  let included_from_str =
    match loc.included_from with
    | None -> ""
    | Some loc2 -> sprintf ", included from\n%s" (string_of_location loc2)
  in
  sprintf "file %s, line %d, column %d%s" loc.filename loc.line_num loc.col_num
    included_from_str

(** Render a location_span as a string *)
let string_of_location_span loc_sp =
  match loc_sp with {begin_loc; end_loc} ->
    let bf = begin_loc.filename in
    let ef = end_loc.filename in
    let bl = begin_loc.line_num in
    let el = end_loc.line_num in
    let bc = begin_loc.col_num in
    let ec = end_loc.col_num in
    let open Format in
    let file_line_col_string =
      if bf = ef then
        sprintf "file %s, %s" bf
          ( if bl = el then
            sprintf "line %d, %s" bl
              ( if bc = ec then sprintf "column %d" bc
              else sprintf "columns %d-%d" bc ec )
          else sprintf "line %d, column %d to line %d, column %d" bl bc el ec
          )
      else
        sprintf "file %s, line %d, column %d to file %s, line %d, column %d" bf
          bl bc ef el ec
    in
    let included_from_str =
      match begin_loc.included_from with
      | None -> ""
      | Some loc -> sprintf ", included from\n%s" (string_of_location loc)
    in
    sprintf "%s%s" file_line_col_string included_from_str

let merge_spans left right = {begin_loc= left.begin_loc; end_loc= right.end_loc}

(** Return two lines before and after the specified location. *)
let pp_context ppf ({filename; line_num; col_num; _} : Mir.location) =
  try
    let open In_channel in
    let input = create filename in
    for _ = 1 to line_num - 3 do
      ignore (input_line_exn input)
    done ;
    let get_line num =
      if num > 0 then
        match input_line input with
        | Some input -> Printf.sprintf "%6d:  %s\n" num input
        | _ -> ""
      else ""
    in
    let line_2_before = get_line (line_num - 2) in
    let line_before = get_line (line_num - 1) in
    let our_line = get_line line_num in
    let cursor_line = String.make (col_num + 9) ' ' ^ "^\n" in
    let line_after = get_line (line_num + 1) in
    let line_2_after = get_line (line_num + 2) in
    close input ;
    Fmt.pf ppf
      "   -------------------------------------------------\n\
       %s%s%s%s%s%s   -------------------------------------------------\n"
      line_2_before line_before our_line cursor_line line_after line_2_after
  with _ -> ()

(** Return two lines before and after the specified location
    and print a message *)
let pp_message_with_location ppf (message, loc) =
  Fmt.pf ppf "%a\n%s\n\n" pp_context loc message

(*-- mutable counter for symbol names --*)
let _counter = ref 0

let gensym () =
  _counter := !_counter + 1 ;
  sprintf "sym%d__" !_counter

let gensym_enter () =
  let old_counter = !_counter in
  (gensym (), fun () -> _counter := old_counter)

let ternary_if = "TernaryIf__"

(** A hash table to hold some name conversions between the AST nodes and the
    Stan Math name of the operator *)
let string_of_operators =
  Map.Poly.of_alist_multi
    [ (string_of_operator Plus, "add")
    ; (string_of_operator PPlus, "plus")
    ; (string_of_operator Minus, "subtract")
    ; (string_of_operator PMinus, "minus")
    ; (string_of_operator Times, "multiply")
    ; (string_of_operator Divide, "mdivide_right")
    ; (string_of_operator Divide, "divide")
    ; (string_of_operator Modulo, "modulus")
    ; (string_of_operator LDivide, "mdivide_left")
    ; (string_of_operator EltTimes, "elt_multiply")
    ; (string_of_operator EltDivide, "elt_divide")
    ; (string_of_operator Pow, "pow")
    ; (string_of_operator Or, "logical_or")
    ; (string_of_operator And, "logical_and")
    ; (string_of_operator Equals, "logical_eq")
    ; (string_of_operator NEquals, "logical_neq")
    ; (string_of_operator Less, "logical_lt")
    ; (string_of_operator Leq, "logical_lte")
    ; (string_of_operator Greater, "logical_gt")
    ; (string_of_operator Geq, "logical_gte")
    ; (string_of_operator PNot, "logical_negation")
    ; (string_of_operator Transpose, "transpose")
    ; (ternary_if, "if_else")
      (* XXX I don't think the following are able to be looked up at all as they aren't Ast.operators *)
    ; ("(OperatorAssign Plus)", "assign_add")
    ; ("(OperatorAssign Minus)", "assign_subtract")
    ; ("(OperatorAssign Times)", "assign_multiply")
    ; ("(OperatorAssign Divide)", "assign_divide")
    ; ("(OperatorAssign EltTimes)", "assign_elt_times")
    ; ("(OperatorAssign EltDivide)", "assign_elt_divide") ]

(** Querying stan_math_signatures for operator signatures by string name *)
let operator_return_type_from_string op_name argtypes =
  if op_name = "Assign" || op_name = "ArrowAssign" then
    match List.map ~f:snd argtypes with
    | [ut1; ut2] when check_of_same_type_mod_array_conv "" ut1 ut2 -> Some Void
    | _ -> None
  else
    Map.Poly.find_multi string_of_operators op_name
    |> List.find_map ~f:(fun name -> stan_math_returntype name argtypes)

let operator_return_type op =
  operator_return_type_from_string (string_of_operator op)<|MERGE_RESOLUTION|>--- conflicted
+++ resolved
@@ -3,9 +3,7 @@
 include Stan_math_signatures
 include Type_conversion
 open Core_kernel
-<<<<<<< HEAD
 module Validation = Validation
-=======
 
 (* == Pretty printers ======================================================= *)
 
@@ -195,7 +193,6 @@
   sexp_of_statement sexp_of_expr_typed_located sexp_of_stmt_loc stmt
 
 let pp_typed_prog ppf prog = pp_prog pp_expr_typed_located pp_stmt_loc ppf prog
->>>>>>> b8bb6e72
 
 (* ===================== Some helper functions and values ====================== *)
 let no_loc = {filename= ""; line_num= 0; col_num= 0; included_from= None}
