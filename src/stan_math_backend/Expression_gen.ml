--- conflicted
+++ resolved
@@ -196,14 +196,8 @@
       (list ~sep:comma pp_expr) es
   in
   let pp =
-<<<<<<< HEAD
-    [ Option.map ~f:gen_operator_app (Mir.operator_of_string f)
+    [ Option.map ~f:gen_operator_app (operator_of_string f)
     ; gen_misc_special_math_app f ]
-=======
-    [ Option.map ~f:gen_operator_app (operator_of_string f)
-    ; gen_misc_special_math_app f
-    ; Option.map ~f:(gen_mir_special_apps ut) (internal_fn_of_string f) ]
->>>>>>> b1c9650a
     |> List.filter_opt |> List.hd |> Option.value ~default
   in
   pp ppf es
@@ -220,13 +214,8 @@
   pf ppf "%s(@[<hov>%a%s@])" f (list ~sep:comma pp_expr) es
     (sep ^ String.concat ~sep:", " extra_args)
 
-<<<<<<< HEAD
 and pp_compiler_internal_fn ut f ppf es =
-  match Mir.internal_fn_of_string f with
-=======
-and pp_compiler_internal_fn ppf f es =
   match internal_fn_of_string f with
->>>>>>> b1c9650a
   | None -> failwith "Expecting internal function but found `%s`" f
   | Some FnMakeArray -> pf ppf "{%a}" (list ~sep:comma pp_expr) es
   | Some FnConstrain -> pp_constrain_funapp "constrain" ppf es
@@ -250,17 +239,10 @@
   | Var s -> pf ppf "%s" s
   | Lit (Str, s) -> pf ppf "%S" s
   | Lit (_, s) -> pf ppf "%s" s
-<<<<<<< HEAD
-  | FunApp (Mir.StanLib, f, es) -> gen_fun_app ppf f es
-  | FunApp (Mir.CompilerInternal, f, es) ->
+  | FunApp (StanLib, f, es) -> gen_fun_app ppf f es
+  | FunApp (CompilerInternal, f, es) ->
       pp_compiler_internal_fn e.emeta.mtype (stan_namespace_qualify f) ppf es
-  | FunApp (Mir.UserDefined, f, es) -> pp_ordinary_fn ppf f es
-=======
-  | FunApp (StanLib, f, es) -> gen_fun_app ppf e.emeta.mtype f es
-  | FunApp (CompilerInternal, f, es) ->
-      pp_compiler_internal_fn ppf (stan_namespace_qualify f) es
   | FunApp (UserDefined, f, es) -> pp_ordinary_fn ppf f es
->>>>>>> b1c9650a
   | EAnd (e1, e2) -> pp_logical_op ppf "&&" e1 e2
   | EOr (e1, e2) -> pp_logical_op ppf "||" e1 e2
   | TernaryIf (ec, et, ef) ->
