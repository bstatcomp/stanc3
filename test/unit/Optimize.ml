open Core_kernel
open Frontend
open Analysis_and_optimization.Optimize
open Middle
open Middle.Pretty
open Analysis_and_optimization.Mir_utils

let semantic_check_program ast =
  Option.value_exn
    (Result.ok
       (Semantic_check.semantic_check_program
          (Option.value_exn (Result.ok ast))))

let%expect_test "map_rec_stmt_loc" =
  gensym_reset_danger_use_cautiously () ;
  let ast =
    Parse.parse_string Parser.Incremental.program
      {|
      model {
        print(24);
        if (13) {
          print(244);
          if (24) {
            print(24);
          }
        }
      }
      |}
  in
  let ast = semantic_check_program ast in
  let mir = Ast_to_Mir.trans_prog "" ast in
  let f = function
    | NRFunApp (CompilerInternal, "FnPrint__", [s]) ->
        NRFunApp (CompilerInternal, "FnPrint__", [s; s])
    | x -> x
  in
  let mir = map_prog (fun x -> x) (map_rec_stmt_loc f) mir in
  Fmt.strf "@[<v>%a@]" pp_typed_prog mir |> print_endline ;
  [%expect
    {|
      functions {

      }

      input_vars {

      }

      prepare_data {

      }

      log_prob {
        {
          FnPrint__(24, 24);
          if(13) {
            FnPrint__(244, 244);
            if(24) {
              FnPrint__(24, 24);
            }
          }
        }
      }

      generate_quantities {

      }

      transform_inits {

      }

      output_vars {

      } |}]

let%expect_test "map_rec_state_stmt_loc" =
  gensym_reset_danger_use_cautiously () ;
  let ast =
    Parse.parse_string Parser.Incremental.program
      {|
      model {
        print(24);
        if (13) {
          print(244);
          if (24) {
            print(24);
          }
        }
      }
      |}
  in
  let ast = semantic_check_program ast in
  let mir = Ast_to_Mir.trans_prog "" ast in
  let f i = function
    | NRFunApp (CompilerInternal, "FnPrint__", [s]) ->
        (NRFunApp (CompilerInternal, "FnPrint__", [s; s]), i + 1)
    | x -> (x, i)
  in
  let mir_stmt, num =
    (map_rec_state_stmt_loc f 0)
      {stmt= SList mir.log_prob; smeta= Middle.no_span}
  in
  let mir = {mir with log_prob= [mir_stmt]} in
  Fmt.strf "@[<v>%a@]" pp_typed_prog mir |> print_endline ;
  print_endline (string_of_int num) ;
  [%expect
    {|
      functions {

      }

      input_vars {

      }

      prepare_data {

      }

      log_prob {
        {
          FnPrint__(24, 24);
          if(13) {
            FnPrint__(244, 244);
            if(24) {
              FnPrint__(24, 24);
            }
          }
        }
      }

      generate_quantities {

      }

      transform_inits {

      }

      output_vars {

      }

      3 |}]

let%expect_test "inline functions" =
  gensym_reset_danger_use_cautiously () ;
  let ast =
    Parse.parse_string Parser.Incremental.program
      {|
      functions {
        void f(int x, matrix y) {
          print(x);
          print(y);
        }
        real g(int z) {
          return z^2;
        }
      }
      model {
        f(3, [[3,2],[4,6]]);
        reject(g(53));
      }
      |}
  in
  let ast = semantic_check_program ast in
  let mir = Ast_to_Mir.trans_prog "" ast in
  let mir = function_inlining mir in
  Fmt.strf "@[<v>%a@]" pp_typed_prog mir |> print_endline ;
  [%expect
    {|
      functions {
        void f(int x, matrix y) {
          {
            FnPrint__(x);
            FnPrint__(y);
          }
        }
        real g(int z) {
          {
            return (z ^ 2);
          }
        }
      }

      input_vars {

      }

      prepare_data {

      }

      log_prob {
        {
          for(sym1__ in 1:1) {
            FnPrint__(3);
            FnPrint__(FnMakeRowVec__(FnMakeRowVec__(3, 2), FnMakeRowVec__(4, 6)));
          }
          real sym4__;
          for(sym3__ in 1:1) {
            sym4__ = (53 ^ 2);
            break;
          }
          FnReject__(sym4__);
        }
      }

      generate_quantities {

      }

      transform_inits {

      }

      output_vars {

      } |}]

let%expect_test "inline functions 2" =
  gensym_reset_danger_use_cautiously () ;
  let ast =
    Parse.parse_string Parser.Incremental.program
      {|
      functions {
        void f() {
        }
        void g() {
          f();
        }
      }
      generated quantities {
        g();
      }
      |}
  in
  let ast = semantic_check_program ast in
  let mir = Ast_to_Mir.trans_prog "" ast in
  let mir = function_inlining mir in
  Fmt.strf "@[<v>%a@]" pp_typed_prog mir |> print_endline ;
  [%expect
    {|
      functions {
        void f() {
          {

          }
        }
        void g() {
          {
            f();
          }
        }
      }

      input_vars {

      }

      prepare_data {

      }

      log_prob {

      }

      generate_quantities {
        if(emit_generated_quantities__) {
          for(sym3__ in 1:1) {
            for(sym1__ in 1:1) {

            }
          }
        }
      }

      transform_inits {

      }

      output_vars {

      } |}]

let%expect_test "list collapsing" =
  gensym_reset_danger_use_cautiously () ;
  let ast =
    Parse.parse_string Parser.Incremental.program
      {|
      functions {
        void f(int x, matrix y) {
          print(x);
          print(y);
        }
        real g(int z) {
          return z^2;
        }
      }
      model {
        f(3, [[3,2],[4,6]]);
        reject(g(53));
      }
      |}
  in
  let ast = semantic_check_program ast in
  let mir = Ast_to_Mir.trans_prog "" ast in
  let mir = function_inlining mir in
  let mir = list_collapsing mir in
  print_s [%sexp (mir : Middle.typed_prog)] ;
  [%expect
    {|
    ((functions_block
      (((fdrt ()) (fdname f)
        (fdargs ((AutoDiffable x UInt) (AutoDiffable y UMatrix)))
        (fdbody
         ((stmt
           (Block
            (((stmt
               (NRFunApp CompilerInternal FnPrint__
                (((expr (Var x))
                  (emeta ((mtype UInt) (mloc <opaque>) (madlevel DataOnly)))))))
              (smeta <opaque>))
             ((stmt
               (NRFunApp CompilerInternal FnPrint__
                (((expr (Var y))
                  (emeta
                   ((mtype UMatrix) (mloc <opaque>) (madlevel AutoDiffable)))))))
              (smeta <opaque>)))))
          (smeta <opaque>)))
        (fdloc <opaque>))
       ((fdrt (UReal)) (fdname g) (fdargs ((AutoDiffable z UInt)))
        (fdbody
         ((stmt
           (Block
            (((stmt
               (Return
                (((expr
                   (FunApp StanLib Pow__
                    (((expr (Var z))
                      (emeta ((mtype UInt) (mloc <opaque>) (madlevel DataOnly))))
                     ((expr (Lit Int 2))
                      (emeta ((mtype UInt) (mloc <opaque>) (madlevel DataOnly)))))))
                  (emeta ((mtype UReal) (mloc <opaque>) (madlevel DataOnly)))))))
              (smeta <opaque>)))))
          (smeta <opaque>)))
        (fdloc <opaque>))))
     (input_vars ()) (prepare_data ())
     (log_prob
      (((stmt
         (Block
          (((stmt
             (For (loopvar sym1__)
              (lower
               ((expr (Lit Int 1))
                (emeta ((mtype UInt) (mloc <opaque>) (madlevel DataOnly)))))
              (upper
               ((expr (Lit Int 1))
                (emeta ((mtype UInt) (mloc <opaque>) (madlevel DataOnly)))))
              (body
               ((stmt
                 (Block
                  (((stmt
                     (NRFunApp CompilerInternal FnPrint__
                      (((expr (Lit Int 3))
                        (emeta
                         ((mtype UInt) (mloc <opaque>) (madlevel DataOnly)))))))
                    (smeta <opaque>))
                   ((stmt
                     (NRFunApp CompilerInternal FnPrint__
                      (((expr
                         (FunApp CompilerInternal FnMakeRowVec__
                          (((expr
                             (FunApp CompilerInternal FnMakeRowVec__
                              (((expr (Lit Int 3))
                                (emeta
                                 ((mtype UInt) (mloc <opaque>)
                                  (madlevel DataOnly))))
                               ((expr (Lit Int 2))
                                (emeta
                                 ((mtype UInt) (mloc <opaque>)
                                  (madlevel DataOnly)))))))
                            (emeta
                             ((mtype URowVector) (mloc <opaque>)
                              (madlevel DataOnly))))
                           ((expr
                             (FunApp CompilerInternal FnMakeRowVec__
                              (((expr (Lit Int 4))
                                (emeta
                                 ((mtype UInt) (mloc <opaque>)
                                  (madlevel DataOnly))))
                               ((expr (Lit Int 6))
                                (emeta
                                 ((mtype UInt) (mloc <opaque>)
                                  (madlevel DataOnly)))))))
                            (emeta
                             ((mtype URowVector) (mloc <opaque>)
                              (madlevel DataOnly)))))))
                        (emeta
                         ((mtype UMatrix) (mloc <opaque>) (madlevel DataOnly)))))))
                    (smeta <opaque>)))))
                (smeta <opaque>)))))
            (smeta <opaque>))
           ((stmt
             (Decl (decl_adtype AutoDiffable) (decl_id sym4__)
              (decl_type (Unsized UReal))))
            (smeta <opaque>))
           ((stmt
             (For (loopvar sym3__)
              (lower
               ((expr (Lit Int 1))
                (emeta ((mtype UInt) (mloc <opaque>) (madlevel DataOnly)))))
              (upper
               ((expr (Lit Int 1))
                (emeta ((mtype UInt) (mloc <opaque>) (madlevel DataOnly)))))
              (body
               ((stmt
                 (Block
                  (((stmt
                     (Assignment (sym4__ UReal ())
                      ((expr
                        (FunApp StanLib Pow__
                         (((expr (Lit Int 53))
                           (emeta
                            ((mtype UInt) (mloc <opaque>) (madlevel DataOnly))))
                          ((expr (Lit Int 2))
                           (emeta
                            ((mtype UInt) (mloc <opaque>) (madlevel DataOnly)))))))
                       (emeta
                        ((mtype UReal) (mloc <opaque>) (madlevel DataOnly))))))
                    (smeta <opaque>))
                   ((stmt Break) (smeta <opaque>)))))
                (smeta <opaque>)))))
            (smeta <opaque>))
           ((stmt
             (NRFunApp CompilerInternal FnReject__
              (((expr (Var sym4__))
                (emeta ((mtype UReal) (mloc <opaque>) (madlevel AutoDiffable)))))))
            (smeta <opaque>)))))
        (smeta <opaque>))))
     (generate_quantities ()) (transform_inits ()) (output_vars ())
     (prog_name "") (prog_path ""))
    |}]

let%expect_test "do not inline recursive functions" =
  gensym_reset_danger_use_cautiously () ;
  let ast =
    Parse.parse_string Parser.Incremental.program
      {|
      functions {
        real g(int z);
        real g(int z) {
          return z^2;
        }
      }
      model {
        reject(g(53));
      }
      |}
  in
  let ast = semantic_check_program ast in
  let mir = Ast_to_Mir.trans_prog "" ast in
  let mir = function_inlining mir in
  Fmt.strf "@[<v>%a@]" pp_typed_prog mir |> print_endline ;
  [%expect
    {|
      functions {
        real g(int z) {
          ;
        }
        real g(int z) {
          {
            return (z ^ 2);
          }
        }
      }

      input_vars {

      }

      prepare_data {

      }

      log_prob {
        {
          FnReject__(g(53));
        }
      }

      generate_quantities {

      }

      transform_inits {

      }

      output_vars {

      } |}]

let%expect_test "inline function in for loop" =
  gensym_reset_danger_use_cautiously () ;
  let ast =
    Parse.parse_string Parser.Incremental.program
      {|
      functions {
        int f(int z) {
          print("f");
          return 42;
        }
        int g(int z) {
          print("g");
          return z + 24;
        }
      }
      model {
        for (i in f(2) : g(3)) print("body");
      }
      |}
  in
  let ast = semantic_check_program ast in
  let mir = Ast_to_Mir.trans_prog "" ast in
  let mir = function_inlining mir in
  Fmt.strf "@[<v>%a@]" pp_typed_prog mir |> print_endline ;
  [%expect
    {|
      functions {
        int f(int z) {
          {
            FnPrint__("f");
            return 42;
          }
        }
        int g(int z) {
          {
            FnPrint__("g");
            return (z + 24);
          }
        }
      }

      input_vars {

      }

      prepare_data {

      }

      log_prob {
        {
          int sym3__;
          int sym6__;
          for(sym2__ in 1:1) {
            FnPrint__("f");
            sym3__ = 42;
            break;
          }
          for(sym5__ in 1:1) {
            FnPrint__("g");
            sym6__ = (3 + 24);
            break;
          }
          for(i in sym3__:sym6__) {
            {
              FnPrint__("body");
            }
            for(sym5__ in 1:1) {
              FnPrint__("g");
              sym6__ = (3 + 24);
              break;
            }
          }
        }
      }

      generate_quantities {

      }

      transform_inits {

      }

      output_vars {

      } |}]

(* TODO: check test results from here *)

let%expect_test "inline function in for loop 2" =
  gensym_reset_danger_use_cautiously () ;
  let ast =
    Parse.parse_string Parser.Incremental.program
      {|
      functions {
        int f(int z) {
          print("f");
          return 42;
        }
        int g(int z) {
          print("g");
          return f(z) + 24;
        }
      }
      model {
        for (i in f(2) : g(3)) print("body");
      }
      |}
  in
  let ast = semantic_check_program ast in
  let mir = Ast_to_Mir.trans_prog "" ast in
  let mir = function_inlining mir in
  Fmt.strf "@[<v>%a@]" pp_typed_prog mir |> print_endline ;
  [%expect
    {|
      functions {
        int f(int z) {
          {
            FnPrint__("f");
            return 42;
          }
        }
        int g(int z) {
          {
            FnPrint__("g");
            return (f(z) + 24);
          }
        }
      }

      input_vars {

      }

      prepare_data {

      }

      log_prob {
        {
          int sym9__;
          int sym12__;
          for(sym8__ in 1:1) {
            FnPrint__("f");
            sym9__ = 42;
            break;
          }
          for(sym11__ in 1:1) {
            FnPrint__("g");
            int sym13__;
            for(sym5__ in 1:1) {
              FnPrint__("f");
              sym13__ = 42;
              break;
            }
            sym12__ = (sym13__ + 24);
            break;
          }
          for(i in sym9__:sym12__) {
            {
              FnPrint__("body");
            }
            for(sym11__ in 1:1) {
              FnPrint__("g");
              int sym13__;
              for(sym5__ in 1:1) {
                FnPrint__("f");
                sym13__ = 42;
                break;
              }
              sym12__ = (sym13__ + 24);
              break;
            }
          }
        }
      }

      generate_quantities {

      }

      transform_inits {

      }

      output_vars {

      } |}]

let%expect_test "inline function in while loop" =
  gensym_reset_danger_use_cautiously () ;
  let ast =
    Parse.parse_string Parser.Incremental.program
      {|
      functions {
        int f(int z) {
          print("f");
          return 42;
        }
        int g(int z) {
          print("g");
          return z + 24;
        }
      }
      model {
        while (g(3)) print("body");
      }
      |}
  in
  let ast = semantic_check_program ast in
  let mir = Ast_to_Mir.trans_prog "" ast in
  let mir = function_inlining mir in
  Fmt.strf "@[<v>%a@]" pp_typed_prog mir |> print_endline ;
  [%expect
    {|
      functions {
        int f(int z) {
          {
            FnPrint__("f");
            return 42;
          }
        }
        int g(int z) {
          {
            FnPrint__("g");
            return (z + 24);
          }
        }
      }

      input_vars {

      }

      prepare_data {

      }

      log_prob {
        {
          int sym3__;
          for(sym2__ in 1:1) {
            FnPrint__("g");
            sym3__ = (3 + 24);
            break;
          }
          while(sym3__) {
            FnPrint__("body");
            for(sym2__ in 1:1) {
              FnPrint__("g");
              sym3__ = (3 + 24);
              break;
            }
          }
        }
      }

      generate_quantities {

      }

      transform_inits {

      }

      output_vars {

      } |}]

let%expect_test "inline function in if then else" =
  gensym_reset_danger_use_cautiously () ;
  let ast =
    Parse.parse_string Parser.Incremental.program
      {|
      functions {
        int f(int z) {
          print("f");
          return 42;
        }
        int g(int z) {
          print("g");
          return z + 24;
        }
      }
      model {
        if (g(3)) print("body");
      }
      |}
  in
  let ast = semantic_check_program ast in
  let mir = Ast_to_Mir.trans_prog "" ast in
  let mir = function_inlining mir in
  Fmt.strf "@[<v>%a@]" pp_typed_prog mir |> print_endline ;
  [%expect
    {|
      functions {
        int f(int z) {
          {
            FnPrint__("f");
            return 42;
          }
        }
        int g(int z) {
          {
            FnPrint__("g");
            return (z + 24);
          }
        }
      }

      input_vars {

      }

      prepare_data {

      }

      log_prob {
        {
          int sym3__;
          for(sym2__ in 1:1) {
            FnPrint__("g");
            sym3__ = (3 + 24);
            break;
          }
          if(sym3__) FnPrint__("body");
        }
      }

      generate_quantities {

      }

      transform_inits {

      }

      output_vars {

      }

    |}]

let%expect_test "inline function in ternary if " =
  gensym_reset_danger_use_cautiously () ;
  let ast =
    Parse.parse_string Parser.Incremental.program
      {|
      functions {
        int f(int z) {
          print("f");
          return 42;
        }
        int g(int z) {
          print("g");
          return z + 24;
        }
        int h(int z) {
          print("h");
          return z + 4;
        }
      }
      model {
        print(f(2) ? g(3) : h(4));
      }
      |}
  in
  let ast = semantic_check_program ast in
  let mir = Ast_to_Mir.trans_prog "" ast in
  let mir = function_inlining mir in
  Fmt.strf "@[<v>%a@]" pp_typed_prog mir |> print_endline ;
  [%expect
    {|
      functions {
        int f(int z) {
          {
            FnPrint__("f");
            return 42;
          }
        }
        int g(int z) {
          {
            FnPrint__("g");
            return (z + 24);
          }
        }
        int h(int z) {
          {
            FnPrint__("h");
            return (z + 4);
          }
        }
      }

      input_vars {

      }

      prepare_data {

      }

      log_prob {
        {
          int sym3__;
          int sym6__;
          int sym9__;
          for(sym2__ in 1:1) {
            FnPrint__("f");
            sym3__ = 42;
            break;
          }
          if(sym3__) {
            for(sym5__ in 1:1) {
              FnPrint__("g");
              sym6__ = (3 + 24);
              break;
            }
          } else {
            for(sym8__ in 1:1) {
              FnPrint__("h");
              sym9__ = (4 + 4);
              break;
            }
          }
          FnPrint__(sym3__ ?sym6__: sym9__);
        }
      }

      generate_quantities {

      }

      transform_inits {

      }

      output_vars {

      } |}]

let%expect_test "inline function multiple returns " =
  gensym_reset_danger_use_cautiously () ;
  let ast =
    Parse.parse_string Parser.Incremental.program
      {|
      functions {
        int f(int z) {
          if (2) {
            print("f");
            return 42;
          }
          return 6;
        }
      }
      model {
        print(f(2));
      }
      |}
  in
  let ast = semantic_check_program ast in
  let mir = Ast_to_Mir.trans_prog "" ast in
  let mir = function_inlining mir in
  Fmt.strf "@[<v>%a@]" pp_typed_prog mir |> print_endline ;
  [%expect
    {|
      functions {
        int f(int z) {
          {
            if(2) {
              FnPrint__("f");
              return 42;
            }
            return 6;
          }
        }
      }

      input_vars {

      }

      prepare_data {

      }

      log_prob {
        {
          int sym3__;
          for(sym2__ in 1:1) {
            if(2) {
              FnPrint__("f");
              sym3__ = 42;
              break;
            }
            sym3__ = 6;
            break;
          }
          FnPrint__(sym3__);
        }
      }

      generate_quantities {

      }

      transform_inits {

      }

      output_vars {

      } |}]

let%expect_test "inline function indices " =
  gensym_reset_danger_use_cautiously () ;
  let ast =
    Parse.parse_string Parser.Incremental.program
      {|
      functions {
        int f(int z) {
          print(z);
          return 42;
        }
      }
      model {
        int a[2, 2];
        print(a[f(1), f(2)]);
      }
      |}
  in
  let ast = semantic_check_program ast in
  let mir = Ast_to_Mir.trans_prog "" ast in
  let mir = function_inlining mir in
  Fmt.strf "@[<v>%a@]" pp_typed_prog mir |> print_endline ;
  [%expect
    {|
      functions {
        int f(int z) {
          {
            FnPrint__(z);
            return 42;
          }
        }
      }

      input_vars {

      }

      prepare_data {

      }

      log_prob {
        {
          array[array[int, 2], 2] a;
          int sym6__;
          int sym3__;
          for(sym5__ in 1:1) {
            FnPrint__(2);
            sym6__ = 42;
            break;
          }
          for(sym2__ in 1:1) {
            FnPrint__(1);
            sym3__ = 42;
            break;
          }
          FnPrint__(a[sym3__, sym6__]);
        }
      }

      generate_quantities {

      }

      transform_inits {

      }

      output_vars {

      } |}]

let%expect_test "inline function and " =
  gensym_reset_danger_use_cautiously () ;
  let ast =
    Parse.parse_string Parser.Incremental.program
      {|
      functions {
        int f(int z) {
          print(z);
          return 42;
        }
      }
      model {
        print(f(1) && f(2));
      }
      |}
  in
  (* TODO: these declarations are still in the wrong place *)
  let ast = semantic_check_program ast in
  let mir = Ast_to_Mir.trans_prog "" ast in
  let mir = function_inlining mir in
  Fmt.strf "@[<v>%a@]" pp_typed_prog mir |> print_endline ;
  [%expect
    {|
      functions {
        int f(int z) {
          {
            FnPrint__(z);
            return 42;
          }
        }
      }

      input_vars {

      }

      prepare_data {

      }

      log_prob {
        {
          int sym3__;
          int sym6__;
          for(sym2__ in 1:1) {
            FnPrint__(1);
            sym3__ = 42;
            break;
          }
          if(sym3__) {
            for(sym5__ in 1:1) {
              FnPrint__(2);
              sym6__ = 42;
              break;
            }
          }
          FnPrint__(sym3__ && sym6__);
        }
      }

      generate_quantities {

      }

      transform_inits {

      }

      output_vars {

      } |}]

let%expect_test "inline function or " =
  gensym_reset_danger_use_cautiously () ;
  let ast =
    Parse.parse_string Parser.Incremental.program
      {|
      functions {
        int f(int z) {
          print(z);
          return 42;
        }
      }
      model {
        print(f(1) || f(2));
      }
      |}
  in
  let ast = semantic_check_program ast in
  let mir = Ast_to_Mir.trans_prog "" ast in
  let mir = function_inlining mir in
  Fmt.strf "@[<v>%a@]" pp_typed_prog mir |> print_endline ;
  [%expect
    {|
      functions {
        int f(int z) {
          {
            FnPrint__(z);
            return 42;
          }
        }
      }

      input_vars {

      }

      prepare_data {

      }

      log_prob {
        {
          int sym3__;
          int sym6__;
          for(sym2__ in 1:1) {
            FnPrint__(1);
            sym3__ = 42;
            break;
          }
          if(sym3__) ; else {
            for(sym5__ in 1:1) {
              FnPrint__(2);
              sym6__ = 42;
              break;
            }
          }
          FnPrint__(sym3__ || sym6__);
        }
      }

      generate_quantities {

      }

      transform_inits {

      }

      output_vars {

      } |}]

let%expect_test "unroll nested loop" =
  gensym_reset_danger_use_cautiously () ;
  let ast =
    Parse.parse_string Parser.Incremental.program
      {|      model {
                for (i in 1:2)
                  for (j in 3:4)
                    print(i, j);
                   }
      |}
  in
  let ast = semantic_check_program ast in
  let mir = Ast_to_Mir.trans_prog "" ast in
  let mir = static_loop_unrolling mir in
  Fmt.strf "@[<v>%a@]" pp_typed_prog mir |> print_endline ;
  [%expect
    {|
      functions {

      }

      input_vars {

      }

      prepare_data {

      }

      log_prob {
        {
          {
            {
              FnPrint__(1, 3);
            }
            {
              FnPrint__(1, 4);
            }
          }
          {
            {
              FnPrint__(2, 3);
            }
            {
              FnPrint__(2, 4);
            }
          }
        }
      }

      generate_quantities {

      }

      transform_inits {

      }

      output_vars {

      } |}]

let%expect_test "unroll nested loop 2" =
  let _ = gensym_reset_danger_use_cautiously () in
  let ast =
    Parse.parse_string Parser.Incremental.program
      {|      model {
                for (i in 1:2)
                  for (j in i:4)
                    for (k in j:9)
                       print(i, j, k);
                   }
      |}
  in
  let ast = semantic_check_program ast in
  let mir = Ast_to_Mir.trans_prog "" ast in
  let mir = static_loop_unrolling mir in
  Fmt.strf "@[<v>%a@]" pp_typed_prog mir |> print_endline ;
  [%expect
    {|
      functions {

      }

      input_vars {

      }

      prepare_data {

      }

      log_prob {
        {
          {
            {
              {
                FnPrint__(1, 1, 1);
              }
              {
                FnPrint__(1, 1, 2);
              }
              {
                FnPrint__(1, 1, 3);
              }
              {
                FnPrint__(1, 1, 4);
              }
              {
                FnPrint__(1, 1, 5);
              }
              {
                FnPrint__(1, 1, 6);
              }
              {
                FnPrint__(1, 1, 7);
              }
              {
                FnPrint__(1, 1, 8);
              }
              {
                FnPrint__(1, 1, 9);
              }
            }
            {
              {
                FnPrint__(1, 2, 2);
              }
              {
                FnPrint__(1, 2, 3);
              }
              {
                FnPrint__(1, 2, 4);
              }
              {
                FnPrint__(1, 2, 5);
              }
              {
                FnPrint__(1, 2, 6);
              }
              {
                FnPrint__(1, 2, 7);
              }
              {
                FnPrint__(1, 2, 8);
              }
              {
                FnPrint__(1, 2, 9);
              }
            }
            {
              {
                FnPrint__(1, 3, 3);
              }
              {
                FnPrint__(1, 3, 4);
              }
              {
                FnPrint__(1, 3, 5);
              }
              {
                FnPrint__(1, 3, 6);
              }
              {
                FnPrint__(1, 3, 7);
              }
              {
                FnPrint__(1, 3, 8);
              }
              {
                FnPrint__(1, 3, 9);
              }
            }
            {
              {
                FnPrint__(1, 4, 4);
              }
              {
                FnPrint__(1, 4, 5);
              }
              {
                FnPrint__(1, 4, 6);
              }
              {
                FnPrint__(1, 4, 7);
              }
              {
                FnPrint__(1, 4, 8);
              }
              {
                FnPrint__(1, 4, 9);
              }
            }
          }
          {
            {
              {
                FnPrint__(2, 2, 2);
              }
              {
                FnPrint__(2, 2, 3);
              }
              {
                FnPrint__(2, 2, 4);
              }
              {
                FnPrint__(2, 2, 5);
              }
              {
                FnPrint__(2, 2, 6);
              }
              {
                FnPrint__(2, 2, 7);
              }
              {
                FnPrint__(2, 2, 8);
              }
              {
                FnPrint__(2, 2, 9);
              }
            }
            {
              {
                FnPrint__(2, 3, 3);
              }
              {
                FnPrint__(2, 3, 4);
              }
              {
                FnPrint__(2, 3, 5);
              }
              {
                FnPrint__(2, 3, 6);
              }
              {
                FnPrint__(2, 3, 7);
              }
              {
                FnPrint__(2, 3, 8);
              }
              {
                FnPrint__(2, 3, 9);
              }
            }
            {
              {
                FnPrint__(2, 4, 4);
              }
              {
                FnPrint__(2, 4, 5);
              }
              {
                FnPrint__(2, 4, 6);
              }
              {
                FnPrint__(2, 4, 7);
              }
              {
                FnPrint__(2, 4, 8);
              }
              {
                FnPrint__(2, 4, 9);
              }
            }
          }
        }
      }

      generate_quantities {

      }

      transform_inits {

      }

      output_vars {

      } |}]

let%expect_test "unroll nested loop 3" =
  let _ = gensym_reset_danger_use_cautiously () in
  let ast =
    Parse.parse_string Parser.Incremental.program
      {|      model {
                for (i in 1:2)
                  for (j in i:4)
                    for (k in j:i+j)
                       print(i, j, k);
                   }
      |}
  in
  let ast = semantic_check_program ast in
  let mir = Ast_to_Mir.trans_prog "" ast in
  let mir = static_loop_unrolling mir in
  Fmt.strf "@[<v>%a@]" pp_typed_prog mir |> print_endline ;
  [%expect
    {|
      functions {

      }

      input_vars {

      }

      prepare_data {

      }

      log_prob {
        {
          {
            {
              {
                FnPrint__(1, 1, 1);
              }
              {
                FnPrint__(1, 1, 2);
              }
            }
            {
              {
                FnPrint__(1, 2, 2);
              }
              {
                FnPrint__(1, 2, 3);
              }
            }
            {
              {
                FnPrint__(1, 3, 3);
              }
              {
                FnPrint__(1, 3, 4);
              }
            }
            {
              {
                FnPrint__(1, 4, 4);
              }
              {
                FnPrint__(1, 4, 5);
              }
            }
          }
          {
            {
              {
                FnPrint__(2, 2, 2);
              }
              {
                FnPrint__(2, 2, 3);
              }
              {
                FnPrint__(2, 2, 4);
              }
            }
            {
              {
                FnPrint__(2, 3, 3);
              }
              {
                FnPrint__(2, 3, 4);
              }
              {
                FnPrint__(2, 3, 5);
              }
            }
            {
              {
                FnPrint__(2, 4, 4);
              }
              {
                FnPrint__(2, 4, 5);
              }
              {
                FnPrint__(2, 4, 6);
              }
            }
          }
        }
      }

      generate_quantities {

      }

      transform_inits {

      }

      output_vars {

      } |}]

let%expect_test "unroll nested loop with break" =
  gensym_reset_danger_use_cautiously () ;
  let ast =
    Parse.parse_string Parser.Incremental.program
      {|      model {
                for (i in 1:2)
                  for (j in 3:4) {
                    print(i);
                    break;
                  }
              }
      |}
  in
  let ast = semantic_check_program ast in
  let mir = Ast_to_Mir.trans_prog "" ast in
  let mir = static_loop_unrolling mir in
  Fmt.strf "@[<v>%a@]" pp_typed_prog mir |> print_endline ;
  [%expect
    {|
      functions {

      }

      input_vars {

      }

      prepare_data {

      }

      log_prob {
        {
          {
            for(j in 3:4) {
              FnPrint__(1);
              break;
            }
          }
          {
            for(j in 3:4) {
              FnPrint__(2);
              break;
            }
          }
        }
      }

      generate_quantities {

      }

      transform_inits {

      }

      output_vars {

      } |}]

let%expect_test "constant propagation" =
  gensym_reset_danger_use_cautiously () ;
  let ast =
    Parse.parse_string Parser.Incremental.program
      {|
      transformed data {
        int i;
        i = 42;
        int j;
        j = 2 + i;
      }
      model {
        for (x in 1:i) {
          print(i + j);
        }
      }
      |}
  in
  let ast = semantic_check_program ast in
  let mir = Ast_to_Mir.trans_prog "" ast in
  let mir = constant_propagation mir in
  Fmt.strf "@[<v>%a@]" pp_typed_prog mir |> print_endline ;
  [%expect
    {|
    functions {

    }

    input_vars {

    }

    prepare_data {
      data int i;
      i = 42;
      data int j;
      j = (2 + 42);
    }

    log_prob {
      {
        for(x in 1:42) {
          FnPrint__((42 + 44));
        }
      }
    }

    generate_quantities {

    }

    transform_inits {

    }

    output_vars {

    } |}]

let%expect_test "constant propagation, local scope" =
  gensym_reset_danger_use_cautiously () ;
  let ast =
    Parse.parse_string Parser.Incremental.program
      {|
      transformed data {
        int i;
        i = 42;
        {
          int j;
          j = 2;
        }
      }
      model {
        int j;
        for (x in 1:i) {
          print(i + j);
        }
      }
      |}
  in
  let ast = semantic_check_program ast in
  let mir = Ast_to_Mir.trans_prog "" ast in
  let mir = constant_propagation mir in
  Fmt.strf "@[<v>%a@]" pp_typed_prog mir |> print_endline ;
  [%expect
    {|
    functions {

    }

    input_vars {

    }

    prepare_data {
      data int i;
      i = 42;
      {
        data int j;
        j = 2;
      }
    }

    log_prob {
      {
        int j;
        for(x in 1:42) {
          FnPrint__((42 + j));
        }
      }
    }

    generate_quantities {

    }

    transform_inits {

    }

    output_vars {

    } |}]

let%expect_test "constant propagation, model block local scope" =
  gensym_reset_danger_use_cautiously () ;
  let ast =
    Parse.parse_string Parser.Incremental.program
      {|
      model {
        int i;
        i = 42;
        int j;
        j = 2;
      }
      generated quantities {
        int i;
        int j;
        for (x in 1:i) {
          print(i + j);
        }
      }
      |}
  in
  let ast = semantic_check_program ast in
  let mir = Ast_to_Mir.trans_prog "" ast in
  let mir = constant_propagation mir in
  Fmt.strf "@[<v>%a@]" pp_typed_prog mir |> print_endline ;
  [%expect
    {|
    functions {

    }

    input_vars {

    }

    prepare_data {

    }

    log_prob {
      {
        int i;
        i = 42;
        int j;
        j = 2;
      }
    }

    generate_quantities {
      if(emit_generated_quantities__) {
        data int i;
        data int j;
        for(x in 1:i) {
          FnPrint__((i + j));
        }
        FnWriteParam__(i);
        FnWriteParam__(j);
      }
    }

    transform_inits {

    }

    output_vars {
      generated_quantities int i; //int
      generated_quantities int j; //int
    } |}]

let%expect_test "expression propagation" =
  gensym_reset_danger_use_cautiously () ;
  let ast =
    Parse.parse_string Parser.Incremental.program
      {|
      transformed data {
        int i;
        int j;
        j = 2 + i;
      }
      model {
        for (x in 1:i) {
          print(i + j);
        }
      }
      |}
  in
  let ast = semantic_check_program ast in
  let mir = Ast_to_Mir.trans_prog "" ast in
  let mir = expression_propagation mir in
  Fmt.strf "@[<v>%a@]" pp_typed_prog mir |> print_endline ;
  [%expect
    {|
      functions {

      }

      input_vars {

      }

      prepare_data {
        data int i;
        data int j;
        j = (2 + i);
      }

      log_prob {
        {
          for(x in 1:i) {
            FnPrint__((i + (2 + i)));
          }
        }
      }

      generate_quantities {

      }

      transform_inits {

      }

      output_vars {

      } |}]

let%expect_test "copy propagation" =
  gensym_reset_danger_use_cautiously () ;
  let ast =
    Parse.parse_string Parser.Incremental.program
      {|
      transformed data {
        int i;
        int j;
        j = i;
        int k;
        k = 2 * j;
      }
      model {
        for (x in 1:i) {
          print(i + j + k);
        }
      }
      |}
  in
  let ast = semantic_check_program ast in
  let mir = Ast_to_Mir.trans_prog "" ast in
  let mir = copy_propagation mir in
  Fmt.strf "@[<v>%a@]" pp_typed_prog mir |> print_endline ;
  [%expect
    {|
      functions {

      }

      input_vars {

      }

      prepare_data {
        data int i;
        data int j;
        j = i;
        data int k;
        k = (2 * i);
      }

      log_prob {
        {
          for(x in 1:i) {
            FnPrint__(((i + i) + k));
          }
        }
      }

      generate_quantities {

      }

      transform_inits {

      }

      output_vars {

      } |}]

let%expect_test "dead code elimination" =
  gensym_reset_danger_use_cautiously () ;
  let ast =
    Parse.parse_string Parser.Incremental.program
      {|
      transformed data {
        int i[2];
        i[1] = 2;
        i = {3, 2};
        int j[2];
        j = {3, 2};
        j[1] = 2;
      }
      model {
        print(i);
        print(j);
      }
      |}
  in
  let ast = semantic_check_program ast in
  let mir = Ast_to_Mir.trans_prog "" ast in
  let mir = dead_code_elimination mir in
  Fmt.strf "@[<v>%a@]" pp_typed_prog mir |> print_endline ;
  [%expect
    {|
      functions {

      }

      input_vars {

      }

      prepare_data {
        data array[int, 2] i;
        i = FnMakeArray__(3, 2);
        data array[int, 2] j;
        j = FnMakeArray__(3, 2);
        j[1] = 2;
      }

      log_prob {
        {
          FnPrint__(i);
          FnPrint__(j);
        }
      }

      generate_quantities {

      }

      transform_inits {

      }

      output_vars {

      } |}]

let%expect_test "dead code elimination decl" =
  gensym_reset_danger_use_cautiously () ;
  let ast =
    Parse.parse_string Parser.Incremental.program
      {|
      model {
        int i;
        i = 4;
      }
      generated quantities {
        {
          int i;
          print(i);
        }
      }
      |}
  in
  let ast = semantic_check_program ast in
  let mir = Ast_to_Mir.trans_prog "" ast in
  let mir = dead_code_elimination mir in
  Fmt.strf "@[<v>%a@]" pp_typed_prog mir |> print_endline ;
  [%expect
    {|
      functions {

      }

      input_vars {

      }

      prepare_data {

      }

      log_prob {
        {
          int i;
        }
      }

      generate_quantities {
        if(emit_generated_quantities__) {
          data int i;
          FnPrint__(i);
        }
      }

      transform_inits {

      }

      output_vars {

      } |}]

let%expect_test "dead code elimination, for loop" =
  gensym_reset_danger_use_cautiously () ;
  let ast =
    Parse.parse_string Parser.Incremental.program
      {|
      model {
        int i;
        print(i);
        for (j in 3:5);
      }
      |}
  in
  let ast = semantic_check_program ast in
  let mir = Ast_to_Mir.trans_prog "" ast in
  let mir = dead_code_elimination mir in
  Fmt.strf "@[<v>%a@]" pp_typed_prog mir |> print_endline ;
  [%expect
    {|
      functions {

      }

      input_vars {

      }

      prepare_data {

      }

      log_prob {
        {
          int i;
          FnPrint__(i);
        }
      }

      generate_quantities {

      }

      transform_inits {

      }

      output_vars {

      } |}]

let%expect_test "dead code elimination, while loop" =
  gensym_reset_danger_use_cautiously () ;
  let ast =
    Parse.parse_string Parser.Incremental.program
      {|
      model {
        int i;
        print(i);
        while (0) {
          print(13);
        };
        while (1) {
        }
      }
      |}
  in
  let ast = semantic_check_program ast in
  let mir = Ast_to_Mir.trans_prog "" ast in
  let mir = dead_code_elimination mir in
  Fmt.strf "@[<v>%a@]" pp_typed_prog mir |> print_endline ;
  [%expect
    {|
      functions {

      }

      input_vars {

      }

      prepare_data {

      }

      log_prob {
        {
          int i;
          FnPrint__(i);
          while(1) ;
        }
      }

      generate_quantities {

      }

      transform_inits {

      }

      output_vars {

      } |}]

let%expect_test "dead code elimination, if then" =
  gensym_reset_danger_use_cautiously () ;
  let ast =
    Parse.parse_string Parser.Incremental.program
      {|
      model {
        int i;
        print(i);
        if (1) {
          print("hello");
        } else {
          print("goodbye");
        }
        if (0) {
          print("hello");
        } else {
          print("goodbye");
        }
        if (i) {

        } else {

        }
      }
      |}
  in
  let ast = semantic_check_program ast in
  let mir = Ast_to_Mir.trans_prog "" ast in
  let mir = dead_code_elimination mir in
  Fmt.strf "@[<v>%a@]" pp_typed_prog mir |> print_endline ;
  [%expect
    {|
      functions {

      }

      input_vars {

      }

      prepare_data {

      }

      log_prob {
        {
          int i;
          FnPrint__(i);
          {
            FnPrint__("hello");
          }
          {
            FnPrint__("goodbye");
          }
        }
      }

      generate_quantities {

      }

      transform_inits {

      }

      output_vars {

      } |}]

let%expect_test "dead code elimination, nested" =
  gensym_reset_danger_use_cautiously () ;
  let ast =
    Parse.parse_string Parser.Incremental.program
      {|
      model {
        int i;
        print(i);
        for (j in 3:5) {
          for (k in 34:2);
        }
      }
      |}
  in
  let ast = semantic_check_program ast in
  let mir = Ast_to_Mir.trans_prog "" ast in
  let mir = dead_code_elimination mir in
  Fmt.strf "@[<v>%a@]" pp_typed_prog mir |> print_endline ;
  [%expect
    {|
      functions {

      }

      input_vars {

      }

      prepare_data {

      }

      log_prob {
        {
          int i;
          FnPrint__(i);
        }
      }

      generate_quantities {

      }

      transform_inits {

      }

      output_vars {

      } |}]

let%expect_test "partial evaluation" =
  gensym_reset_danger_use_cautiously () ;
  let ast =
    Parse.parse_string Parser.Incremental.program
      {|
      model {
        if (1 > 2) {
          int i;
          print(1+2);
          print(i + (1+2));
          print(log(1-i));
        }
      }
      |}
  in
  let ast = semantic_check_program ast in
  let mir = Ast_to_Mir.trans_prog "" ast in
  let mir = partial_evaluation mir in
  Fmt.strf "@[<v>%a@]" pp_typed_prog mir |> print_endline ;
  [%expect
    {|
      functions {

      }

      input_vars {

      }

      prepare_data {

      }

      log_prob {
        {
          if(0) {
            int i;
            FnPrint__(3);
            FnPrint__((i + 3));
            FnPrint__(log1m(i));
          }
        }
      }

      generate_quantities {

      }

      transform_inits {

      }

      output_vars {

      } |}]

let%expect_test "try partially evaluate" =
  gensym_reset_danger_use_cautiously () ;
  let ast =
    Parse.parse_string Parser.Incremental.program
      {|
      model {
        real x;
        real y;
        vector[2] a;
        vector[2] b;
        print(log(exp(x)-exp(y)));
        print(log(exp(a)-exp(b)));
      }
      |}
  in
  let ast = semantic_check_program ast in
  let mir = Ast_to_Mir.trans_prog "" ast in
  let mir = partial_evaluation mir in
  Fmt.strf "@[<v>%a@]" pp_typed_prog mir |> print_endline ;
  [%expect
    {|
      functions {

      }

      input_vars {

      }

      prepare_data {

      }

      log_prob {
        {
          real x;
          real y;
          vector[2] a;
          vector[2] b;
          FnPrint__(log_diff_exp(x, y));
          FnPrint__(log((exp(a) - exp(b))));
        }
      }

      generate_quantities {

      }

      transform_inits {

      }

      output_vars {

      } |}]

let%expect_test "partially evaluate with equality check" =
  gensym_reset_danger_use_cautiously () ;
  let ast =
    Parse.parse_string Parser.Incremental.program
      {|
      model {
        vector[2] x;
        vector[2] y;
        print(dot_product(x, x));
        print(dot_product(x, y));
      }
      |}
  in
  let ast = semantic_check_program ast in
  let mir = Ast_to_Mir.trans_prog "" ast in
  let mir = partial_evaluation mir in
  Fmt.strf "@[<v>%a@]" pp_typed_prog mir |> print_endline ;
  [%expect
    {|
      functions {

      }

      input_vars {

      }

      prepare_data {

      }

      log_prob {
        {
          vector[2] x;
          vector[2] y;
          FnPrint__(dot_self(x));
          FnPrint__(dot_product(x, y));
        }
      }

      generate_quantities {

      }

      transform_inits {

      }

      output_vars {

      } |}]

<<<<<<< HEAD
let%expect_test "partially evaluate functions" =
  let _ = gensym_reset_danger_use_cautiously () in
=======
let%expect_test "partially evaluate glm" =
  gensym_reset_danger_use_cautiously () ;
>>>>>>> e0ee22eb
  let ast =
    Parse.parse_string Parser.Incremental.program
      {|
parameters {
    matrix[3, 2] x_matrix;
    matrix[2, 4] y_matrix;
    matrix[4, 2] z_matrix;
    vector[2] x_vector;
    vector[3] y_vector;
    cov_matrix[2] x_cov;
    real theta_u;
    real phi_u;
}
model {
    real theta = 34.;
    real phi = 5.;
    real x;
    int i = 23;
    int j = 32;
    int y_arr[3] = {32, 2, 35};
    target += +i;
    target += -i;
    target += !i;
    target += +theta;
    target += -theta;
    target += i+j;
    target += i-j;
    target += i*j;
    target += i/j;
    target += i==j;
    target += i!=j;
    target += i<j;
    target += i<=j;
    target += i>j;
    target += i>=j;
    target += i && j;
    target += i || j;
    target += theta + phi;
    target += theta - phi;
    target += theta * phi;
    target += theta / phi;
    target += theta == phi;
    target += theta != phi;
    target += theta <= phi;
    target += theta < phi;
    target += theta > phi;
    target += theta >= phi;
    target += theta && phi;
    target += theta || phi;
    target += bernoulli_lpmf(y_arr| inv_logit(theta + x_matrix * x_vector));
    target += bernoulli_lpmf(y_arr| inv_logit(x_matrix * x_vector + theta));
    target += bernoulli_lpmf(y_arr| inv_logit(x_matrix * x_vector));
    target += bernoulli_logit_lpmf(y_arr| (theta + x_matrix * x_vector));
    target += bernoulli_logit_lpmf(y_arr| (x_matrix * x_vector + theta));
    target += bernoulli_logit_lpmf(y_arr| (x_matrix * x_vector));
    target += bernoulli_lpmf(y_arr| inv_logit(x_vector));
    target += binomial_lpmf(y_arr| j, inv_logit(x_vector));
    target += categorical_lpmf(y_arr| inv_logit(x_vector));
    target += columns_dot_product(x_matrix, x_matrix);
    target += dot_product(x_vector, x_vector);
    target += inv(sqrt(x_vector));
    target += inv(square(x_vector));
    target += log(1 - exp(x_vector));
    target += log(1 - inv_logit(x_vector));
    target += log(1 - x_matrix);
    target += log(1. - exp(x_vector));
    target += log(1. - inv_logit(x_vector));
    target += log(1. - x_matrix);
    target += log(1 + exp(x_vector));
    target += log(1 + x_matrix);
    target += log(fabs(determinant(x_matrix)));
    target += log(exp(theta) - exp(theta));
    target += log(falling_factorial(phi, i));
    target += log(rising_factorial(phi, i));
    target += log(inv_logit(theta));
    target += log(softmax(x_vector));
    target += log(sum(exp(x_vector)));
    target += log(exp(theta_u) + exp(phi_u));
    target += multi_normal_lpdf(x_vector| x_vector, inverse(x_cov));
    target += neg_binomial_2_lpmf(y_arr| exp(theta + x_matrix * x_vector), phi);
    target += neg_binomial_2_lpmf(y_arr| exp(x_matrix * x_vector + theta), phi);
    target += neg_binomial_2_lpmf(y_arr| exp(x_matrix * x_vector), phi);
    target += neg_binomial_2_log_lpmf(y_arr| (theta + x_matrix * x_vector), phi);
    target += neg_binomial_2_log_lpmf(y_arr| (x_matrix * x_vector + theta), phi);
    target += neg_binomial_2_log_lpmf(y_arr| (x_matrix * x_vector), phi);
    target += neg_binomial_2_lpmf(y_arr| exp(theta), phi);
    target += normal_lpdf(y_vector| theta + x_matrix * x_vector, phi);
    target += normal_lpdf(y_vector| x_matrix * x_vector + theta, phi);
    target += normal_lpdf(y_vector| x_matrix * x_vector, phi);
    target += poisson_lpmf(y_arr| exp(theta + x_matrix * x_vector));
    target += poisson_lpmf(y_arr| exp(x_matrix * x_vector + theta));
    target += poisson_lpmf(y_arr| exp(x_matrix * x_vector));
    target += poisson_log_lpmf(y_arr| (theta + x_matrix * x_vector));
    target += poisson_log_lpmf(y_arr| (x_matrix * x_vector + theta));
    target += poisson_log_lpmf(y_arr| (x_matrix * x_vector));
    target += poisson_lpmf(y_arr| exp(x_vector));
    target += pow(2, theta);
    target += pow(theta, 2);
    target += pow(theta, 0.5);
    target += pow(theta, 1./2.);
    target += pow(theta, 1/2.);
    target += pow(theta, 1./2);
    target += square(sd(x_vector));
    target += sqrt(2);
    target += sum(square(x_vector - y_vector));
    target += sum(diagonal(x_matrix));
    target += trace(x_matrix * transpose(y_matrix) * z_matrix * y_matrix);
    target += trace(quad_form(y_matrix, z_matrix));
    target += 1 - erf(x_vector);
    target += 1. - erf(x_vector);
    target += 1 - erfc(x_vector);
    target += 1. - erfc(x_vector);
    target += exp(x_vector) - 1;
    target += exp(x_vector) - 1.;
    target += 1 - gamma_p(theta, phi);
    target += 1. - gamma_p(theta, phi);
    target += 1 - gamma_q(theta, phi);
    target += 1. - gamma_q(theta, phi);
    target += matrix_exp(theta * x_matrix) * y_matrix;
    target += matrix_exp(x_matrix * theta) * y_matrix;
    target += matrix_exp(x_matrix) * y_matrix;
    target += phi * log(theta);
    target += log(theta) * phi;
    target += diag_matrix(x_vector) * x_cov * diag_matrix(x_vector);
    target += diag_matrix(x_vector) * (x_cov * diag_matrix(x_vector));
    target += transpose(x_vector) * x_cov * x_vector;
    target += transpose(x_vector) * (x_cov * x_vector);
    target += diag_matrix(x_vector) * x_cov;
    target += x_cov * diag_matrix(x_vector);
    target += 0 ? x_vector : y_vector;
    target += 7 ? x_vector : y_vector;
    }
      |}
  in
  let ast = semantic_check_program ast in
  let mir = Ast_to_Mir.trans_prog "" ast in
  let mir = constant_propagation mir in
  let mir = partial_evaluation mir in
  Fmt.strf "@[<v>%a@]" pp_typed_prog mir |> print_endline ;
  [%expect
    {|
      functions {

      }

      input_vars {

      }

      prepare_data {

      }

      log_prob {
        matrix[3, 2] x_matrix;
        x_matrix = FnReadParam__("x_matrix", "matrix", 3, 2);
        matrix[2, 4] y_matrix;
        y_matrix = FnReadParam__("y_matrix", "matrix", 2, 4);
        matrix[4, 2] z_matrix;
        z_matrix = FnReadParam__("z_matrix", "matrix", 4, 2);
        vector[2] x_vector;
        x_vector = FnReadParam__("x_vector", "vector", 2);
        vector[3] y_vector;
        y_vector = FnReadParam__("y_vector", "vector", 3);
        vector[3] x_cov_sym1__;
        matrix[2, 2] x_cov;
        x_cov_sym1__ = FnReadParam__("x_cov_sym1__", "vector", 3);
        x_cov = FnConstrain__(x_cov_sym1__, "cov_matrix", 2);
        real theta_u;
        theta_u = FnReadParam__("theta_u", "scalar");
        real phi_u;
        phi_u = FnReadParam__("phi_u", "scalar");
        {
          real theta;
          theta = 34.;
          real phi;
          phi = 5.;
          real x;
          int i;
          i = 23;
          int j;
          j = 32;
          array[int, 3] y_arr;
          y_arr = FnMakeArray__(32, 2, 35);
          target += 23;
          target += -23;
          target += 0;
          target += 34.;
          target += -34.;
          target += 55;
          target += -9;
          target += 736;
          target += 0;
          target += 0;
          target += 1;
          target += 1;
          target += 1;
          target += 0;
          target += 0;
          target += 1;
          target += 1;
          target += 39.;
          target += 29.;
          target += 170.;
          target += 6.8;
          target += 0;
          target += 1;
          target += 0;
          target += 0;
          target += 1;
          target += 1;
          target += 1;
          target += 1;
          target += bernoulli_logit_glm_lpmf(y_arr, x_matrix, 34., x_vector);
          target += bernoulli_logit_glm_lpmf(y_arr, x_matrix, 34., x_vector);
          target += bernoulli_logit_glm_lpmf(y_arr, x_matrix, 0, x_vector);
          target += bernoulli_logit_glm_lpmf(y_arr, x_matrix, 34., x_vector);
          target += bernoulli_logit_glm_lpmf(y_arr, x_matrix, 34., x_vector);
          target += bernoulli_logit_glm_lpmf(y_arr, x_matrix, 0, x_vector);
          target += bernoulli_logit_lpmf(y_arr, x_vector);
          target += binomial_logit_lpmf(y_arr, 32, x_vector);
          target += categorical_logit_lpmf(y_arr, x_vector);
          target += columns_dot_self(x_matrix);
          target += dot_self(x_vector);
          target += inv_sqrt(x_vector);
          target += inv_square(x_vector);
          target += log1m_exp(x_vector);
          target += log1m_inv_logit(x_vector);
          target += log1m(x_matrix);
          target += log1m_exp(x_vector);
          target += log1m_inv_logit(x_vector);
          target += log1m(x_matrix);
          target += log1p_exp(x_vector);
          target += log1p(x_matrix);
          target += log_determinant(x_matrix);
          target += log_diff_exp(34., 34.);
          target += log_falling_factorial(5., 23);
          target += log_rising_factorial(5., 23);
          target += log_inv_logit(34.);
          target += log_softmax(x_vector);
          target += log_sum_exp(x_vector);
          target += log_sum_exp(theta_u, phi_u);
          target += multi_normal_prec_lpdf(x_vector, x_vector, x_cov);
          target += neg_binomial_2_log_glm_lpmf(y_arr, x_matrix, 34., x_vector, 5.);
          target += neg_binomial_2_log_glm_lpmf(y_arr, x_matrix, 34., x_vector, 5.);
          target += neg_binomial_2_log_glm_lpmf(y_arr, x_matrix, 0, x_vector, 5.);
          target += neg_binomial_2_log_glm_lpmf(y_arr, x_matrix, 34., x_vector, 5.);
          target += neg_binomial_2_log_glm_lpmf(y_arr, x_matrix, 34., x_vector, 5.);
          target += neg_binomial_2_log_glm_lpmf(y_arr, x_matrix, 0, x_vector, 5.);
          target += neg_binomial_2_log_lpmf(y_arr, 34., 5.);
          target += normal_id_glm_lpdf(y_vector, x_matrix, 34., x_vector, 5.);
          target += normal_id_glm_lpdf(y_vector, x_matrix, 34., x_vector, 5.);
          target += normal_id_glm_lpdf(y_vector, x_matrix, 0, x_vector, 5.);
          target += poisson_log_glm_lpmf(y_arr, x_matrix, 34., x_vector);
          target += poisson_log_glm_lpmf(y_arr, x_matrix, 34., x_vector);
          target += poisson_log_glm_lpmf(y_arr, x_matrix, 0, x_vector);
          target += poisson_log_glm_lpmf(y_arr, x_matrix, 34., x_vector);
          target += poisson_log_glm_lpmf(y_arr, x_matrix, 34., x_vector);
          target += poisson_log_glm_lpmf(y_arr, x_matrix, 0, x_vector);
          target += poisson_log_lpmf(y_arr, x_vector);
          target += exp2(34.);
          target += square(34.);
          target += sqrt(34.);
          target += sqrt(34.);
          target += sqrt(34.);
          target += sqrt(34.);
          target += variance(x_vector);
          target += sqrt2();
          target += squared_distance(x_vector, y_vector);
          target += trace(x_matrix);
          target += trace_gen_quad_form(x_matrix, z_matrix, y_matrix);
          target += trace_quad_form(y_matrix, z_matrix);
          target += erfc(x_vector);
          target += erfc(x_vector);
          target += erf(x_vector);
          target += erf(x_vector);
          target += expm1(x_vector);
          target += expm1(x_vector);
          target += gamma_q(34., 5.);
          target += gamma_q(34., 5.);
          target += gamma_p(34., 5.);
          target += gamma_p(34., 5.);
          target += scale_matrix_exp_multiply(34., x_matrix, y_matrix);
          target += scale_matrix_exp_multiply(34., x_matrix, y_matrix);
          target += matrix_exp_multiply(x_matrix, y_matrix);
          target += lmultiply(5., 34.);
          target += lmultiply(5., 34.);
          target += quad_form_diag(x_cov, x_vector);
          target += quad_form_diag(x_cov, x_vector);
          target += quad_form(x_cov, x_vector);
          target += quad_form(x_cov, x_vector);
          target += diag_pre_multiply(x_vector, x_cov);
          target += diag_post_multiply(x_cov, x_vector);
          target += y_vector;
          target += x_vector;
        }
      }

      generate_quantities {
        data matrix[3, 2] x_matrix;
        x_matrix = FnReadParam__("x_matrix", "matrix", 3, 2);
        data matrix[2, 4] y_matrix;
        y_matrix = FnReadParam__("y_matrix", "matrix", 2, 4);
        data matrix[4, 2] z_matrix;
        z_matrix = FnReadParam__("z_matrix", "matrix", 4, 2);
        data vector[2] x_vector;
        x_vector = FnReadParam__("x_vector", "vector", 2);
        data vector[3] y_vector;
        y_vector = FnReadParam__("y_vector", "vector", 3);
        data vector[3] x_cov_sym2__;
        data matrix[2, 2] x_cov;
        x_cov_sym2__ = FnReadParam__("x_cov_sym2__", "vector", 3);
        x_cov = FnConstrain__(x_cov_sym2__, "cov_matrix", 2);
        data real theta_u;
        theta_u = FnReadParam__("theta_u", "scalar");
        data real phi_u;
        phi_u = FnReadParam__("phi_u", "scalar");
        for(sym2__ in 1:3) {
          for(sym3__ in 1:2) {
            FnWriteParam__(x_matrix[sym2__, sym3__]);
          }
        }
        for(sym2__ in 1:2) {
          for(sym3__ in 1:4) {
            FnWriteParam__(y_matrix[sym2__, sym3__]);
          }
        }
        for(sym2__ in 1:4) {
          for(sym3__ in 1:2) {
            FnWriteParam__(z_matrix[sym2__, sym3__]);
          }
        }
        for(sym2__ in 1:2) {
          FnWriteParam__(x_vector[sym2__]);
        }
        for(sym2__ in 1:3) {
          FnWriteParam__(y_vector[sym2__]);
        }
        for(sym2__ in 1:2) {
          for(sym3__ in 1:2) {
            FnWriteParam__(x_cov[sym2__, sym3__]);
          }
        }
        FnWriteParam__(theta_u);
        FnWriteParam__(phi_u);
      }

      transform_inits {
        data matrix[3, 2] x_matrix;
        for(sym3__ in 1:3) {
          for(sym4__ in 1:2) {
            x_matrix[sym3__, sym4__] = FnReadData__("x_matrix", "matrix", 3, 2)
                                       [sym3__, sym4__];
          }
        }
        data matrix[2, 4] y_matrix;
        for(sym3__ in 1:2) {
          for(sym4__ in 1:4) {
            y_matrix[sym3__, sym4__] = FnReadData__("y_matrix", "matrix", 2, 4)
                                       [sym3__, sym4__];
          }
        }
        data matrix[4, 2] z_matrix;
        for(sym3__ in 1:4) {
          for(sym4__ in 1:2) {
            z_matrix[sym3__, sym4__] = FnReadData__("z_matrix", "matrix", 4, 2)
                                       [sym3__, sym4__];
          }
        }
        data vector[2] x_vector;
        for(sym3__ in 1:2) {
          x_vector[sym3__] = FnReadData__("x_vector", "vector", 2)[sym3__];
        }
        data vector[3] y_vector;
        for(sym3__ in 1:3) {
          y_vector[sym3__] = FnReadData__("y_vector", "vector", 3)[sym3__];
        }
        data matrix[2, 2] x_cov;
        for(sym4__ in 1:2) {
          for(sym5__ in 1:2) {
            x_cov[sym4__, sym5__] = FnReadData__("x_cov", "matrix", 2, 2)[sym4__,
                                                                          sym5__];
          }
        }
        x_cov = FnUnconstrain__(x_cov, "cov_matrix");
        data real theta_u;
        theta_u = FnReadData__("theta_u", "scalar");
        data real phi_u;
        phi_u = FnReadData__("phi_u", "scalar");
        for(sym3__ in 1:3) {
          for(sym4__ in 1:2) {
            FnWriteParam__(x_matrix[sym3__, sym4__]);
          }
        }
        for(sym3__ in 1:2) {
          for(sym4__ in 1:4) {
            FnWriteParam__(y_matrix[sym3__, sym4__]);
          }
        }
        for(sym3__ in 1:4) {
          for(sym4__ in 1:2) {
            FnWriteParam__(z_matrix[sym3__, sym4__]);
          }
        }
        for(sym3__ in 1:2) {
          FnWriteParam__(x_vector[sym3__]);
        }
        for(sym3__ in 1:3) {
          FnWriteParam__(y_vector[sym3__]);
        }
        for(sym3__ in 1:2) {
          for(sym4__ in 1:2) {
            FnWriteParam__(x_cov[sym3__, sym4__]);
          }
        }
        FnWriteParam__(theta_u);
        FnWriteParam__(phi_u);
      }

      output_vars {
        parameters matrix[3, 2] x_matrix; //matrix[3, 2]
        parameters matrix[2, 4] y_matrix; //matrix[2, 4]
        parameters matrix[4, 2] z_matrix; //matrix[4, 2]
        parameters vector[2] x_vector; //vector[2]
        parameters vector[3] y_vector; //vector[3]
        parameters matrix[2, 2] x_cov; //vector[3]
        parameters real theta_u; //real
        parameters real phi_u; //real
      } |}]

let%expect_test "lazy code motion" =
  gensym_reset_danger_use_cautiously () ;
  let ast =
    Parse.parse_string Parser.Incremental.program
      {|
      model {
        print({3.0});
        print({3.0});
        print({3.0});
      }
      |}
  in
  let ast = semantic_check_program ast in
  let mir = Ast_to_Mir.trans_prog "" ast in
  let mir = lazy_code_motion mir in
  let mir = list_collapsing mir in
  Fmt.strf "@[<v>%a@]" pp_typed_prog mir |> print_endline ;
  [%expect
    {|
    functions {

    }

    input_vars {

    }

    prepare_data {

    }

    log_prob {
      data real[] sym1__;
      {
        sym1__ = FnMakeArray__(3.0);
        FnPrint__(sym1__);
        FnPrint__(sym1__);
        FnPrint__(sym1__);
      }
    }

    generate_quantities {

    }

    transform_inits {

    }

    output_vars {

    } |}]

let%expect_test "lazy code motion, 2" =
  gensym_reset_danger_use_cautiously () ;
  let ast =
    Parse.parse_string Parser.Incremental.program
      {|
      model {
        for (i in 1:2)
          print(3 + 4);
      }
      |}
  in
  let ast = semantic_check_program ast in
  let mir = Ast_to_Mir.trans_prog "" ast in
  let mir = lazy_code_motion mir in
  let mir = list_collapsing mir in
  Fmt.strf "@[<v>%a@]" pp_typed_prog mir |> print_endline ;
  [%expect
    {|
      functions {

      }

      input_vars {

      }

      prepare_data {

      }

      log_prob {
        data int sym2__;
        data int sym1__;
        {
          for(i in 1:2) {
            {
              FnPrint__((3 + 4));
            }
            ;
          }
        }
      }

      generate_quantities {

      }

      transform_inits {

      }

      output_vars {

      } |}]

let%expect_test "lazy code motion, 3" =
  gensym_reset_danger_use_cautiously () ;
  let ast =
    Parse.parse_string Parser.Incremental.program
      {|
      model {
        print(3);
        print(3 + 5);
        print((3 + 5) + 7);
      }
      |}
  in
  let ast = semantic_check_program ast in
  let mir = Ast_to_Mir.trans_prog "" ast in
  let mir = lazy_code_motion mir in
  let mir = list_collapsing mir in
  Fmt.strf "@[<v>%a@]" pp_typed_prog mir |> print_endline ;
  [%expect
    {|
      functions {

      }

      input_vars {

      }

      prepare_data {

      }

      log_prob {
        data int sym2__;
        data int sym1__;
        {
          FnPrint__(3);
          sym1__ = (3 + 5);
          FnPrint__(sym1__);
          FnPrint__((sym1__ + 7));
        }
      }

      generate_quantities {

      }

      transform_inits {

      }

      output_vars {

      } |}]

let%expect_test "lazy code motion, 4" =
  gensym_reset_danger_use_cautiously () ;
  let ast =
    Parse.parse_string Parser.Incremental.program
      {|
      model {
        int b;
        int c;
        int x;
        int y;
        b = 1;
        if (1) {
          ;
          ;
          ;
        } else {
          x = b + c;
          ;
        }
        y = b + c;
      }
      |}
  in
  let ast = semantic_check_program ast in
  let mir = Ast_to_Mir.trans_prog "" ast in
  let mir = lazy_code_motion mir in
  let mir = list_collapsing mir in
  (* TODO: make sure that these
     temporaries do not get assigned level DataOnly unless appropriate *)
  Fmt.strf "@[<v>%a@]" pp_typed_prog mir |> print_endline ;
  [%expect
    {|
      functions {

      }

      input_vars {

      }

      prepare_data {

      }

      log_prob {
        data int sym1__;
        {
          int b;
          int c;
          int x;
          int y;
          b = 1;
          if(1) {
            {
              ;
              ;
              ;
            }
            sym1__ = (b + c);
            ;
          } else {
            {
              sym1__ = (b + c);
              x = sym1__;
              ;
            }
            ;
          }
          y = sym1__;
        }
      }

      generate_quantities {

      }

      transform_inits {

      }

      output_vars {

      } |}]

let%expect_test "lazy code motion, 5" =
  gensym_reset_danger_use_cautiously () ;
  let ast =
    Parse.parse_string Parser.Incremental.program
      {|
      model {
        int b;
        int c;
        int x;
        int y;
        b = 1;
        if (1) {
          ;
          ;
          ;
        } else {
          if (2) x = b + c;
          ;
        }
        y = b + c;
      }
      |}
  in
  let ast = semantic_check_program ast in
  let mir = Ast_to_Mir.trans_prog "" ast in
  let mir = lazy_code_motion mir in
  let mir = list_collapsing mir in
  Fmt.strf "@[<v>%a@]" pp_typed_prog mir |> print_endline ;
  [%expect
    {|
      functions {

      }

      input_vars {

      }

      prepare_data {

      }

      log_prob {
        data int sym1__;
        {
          int b;
          int c;
          int x;
          int y;
          b = 1;
          if(1) {
            {
              ;
              ;
              ;
            }
            sym1__ = (b + c);
            ;
          } else {
            {
              if(2) {
                sym1__ = (b + c);
                x = sym1__;
                ;
              } else sym1__ = (b + c);
                     ;
              ;
            }
            ;
          }
          y = sym1__;
        }
      }

      generate_quantities {

      }

      transform_inits {

      }

      output_vars {

      } |}]

let%expect_test "lazy code motion, 6" =
  gensym_reset_danger_use_cautiously () ;
  let ast =
    Parse.parse_string Parser.Incremental.program
      {|
      model {
        int x;
        int y;
        if (2)
          x = 1 + 2;
        y = 4 + 3;
      }
      |}
  in
  let ast = semantic_check_program ast in
  let mir = Ast_to_Mir.trans_prog "" ast in
  let mir = lazy_code_motion mir in
  let mir = list_collapsing mir in
  Fmt.strf "@[<v>%a@]" pp_typed_prog mir |> print_endline ;
  [%expect
    {|
      functions {

      }

      input_vars {

      }

      prepare_data {

      }

      log_prob {
        data int sym2__;
        data int sym1__;
        {
          int x;
          int y;
          if(2) {
            x = (1 + 2);
            ;
          } else ;
          y = (4 + 3);
        }
      }

      generate_quantities {

      }

      transform_inits {

      }

      output_vars {

      } |}]

let%expect_test "lazy code motion, 7" =
  gensym_reset_danger_use_cautiously () ;
  let ast =
    Parse.parse_string Parser.Incremental.program
      {|
      model {
        int a;
        int b;
        int c;
        int x;
        int y;
        int z;
        if (1) {
          a = c;
          x = a + b;
        } else ;
        if (2) {
          if (3) {
            ;
            while (4) y = a + b;
            ;
          } else {
              ;
              while (5) ;
              y = a + b;
            }
            z = a + b;
          } else ;
          ;
        }
      |}
  in
  let ast = semantic_check_program ast in
  let mir = Ast_to_Mir.trans_prog "" ast in
  let mir = lazy_code_motion mir in
  let mir = list_collapsing mir in
  Fmt.strf "@[<v>%a@]" pp_typed_prog mir |> print_endline ;
  [%expect
    {|
      functions {

      }

      input_vars {

      }

      prepare_data {

      }

      log_prob {
        data int sym2__;
        data int sym1__;
        {
          int a;
          int b;
          int c;
          int x;
          int y;
          int z;
          if(1) {
            {
              a = c;
              x = (a + b);
            }
            ;
          } else {
            ;
            ;
          }
          if(2) {
            {
              if(3) {
                {
                  sym2__ = (a + b);
                  ;
                  while(4) {
                    y = sym2__;
                    ;
                  }
                  ;
                }
                ;
              } else {
                {
                  ;
                  while(5) {
                    ;
                    ;
                  }
                  sym2__ = (a + b);
                  y = sym2__;
                }
                ;
              }
              z = sym2__;
            }
            ;
          } else {
            ;
            ;
          }
          ;
        }
      }

      generate_quantities {

      }

      transform_inits {

      }

      output_vars {

      } |}]

let%expect_test "lazy code motion, 8, _lp functions not optimized" =
  gensym_reset_danger_use_cautiously () ;
  let ast =
    Parse.parse_string Parser.Incremental.program
      {|
      functions {
        int foo_lp(int x) { target += 1; return 24; }
        int foo(int x) { return 24; }
      }
      model {
        print(foo(foo_lp(1)));
        print(foo(foo_lp(1)));
        print(foo(foo(1)));
        print(foo(foo(1)));
      }
      |}
  in
  let ast = semantic_check_program ast in
  let mir = Ast_to_Mir.trans_prog "" ast in
  let mir = lazy_code_motion mir in
  let mir = list_collapsing mir in
  Fmt.strf "@[<v>%a@]" pp_typed_prog mir |> print_endline ;
  [%expect
    {|
      functions {
        int foo_lp(int x) {
          {
            target += 1;
            return 24;
          }
        }
        int foo(int x) {
          {
            return 24;
          }
        }
      }

      input_vars {

      }

      prepare_data {

      }

      log_prob {
        data int sym1__;
        {
          FnPrint__(foo(foo_lp(1)));
          FnPrint__(foo(foo_lp(1)));
          sym1__ = foo(foo(1));
          FnPrint__(sym1__);
          FnPrint__(sym1__);
        }
      }

      generate_quantities {

      }

      transform_inits {

      }

      output_vars {

      } |}]

let%expect_test "lazy code motion, 9" =
  gensym_reset_danger_use_cautiously () ;
  let ast =
    Parse.parse_string Parser.Incremental.program
      {|
      model {
        int x;
        while (x * 2) print("hello") ;
      }
      |}
  in
  let ast = semantic_check_program ast in
  let mir = Ast_to_Mir.trans_prog "" ast in
  let mir = lazy_code_motion mir in
  let mir = list_collapsing mir in
  Fmt.strf "@[<v>%a@]" pp_typed_prog mir |> print_endline ;
  [%expect
    {|
      functions {

      }

      input_vars {

      }

      prepare_data {

      }

      log_prob {
        data int sym1__;
        {
          int x;
          while((x * 2)) {
            FnPrint__("hello");
            ;
          }
        }
      }

      generate_quantities {

      }

      transform_inits {

      }

      output_vars {

      } |}]

let%expect_test "lazy code motion, 10" =
  gensym_reset_danger_use_cautiously () ;
  let ast =
    Parse.parse_string Parser.Incremental.program
      {|
      model {
        int x;
        x = 3;
        print(x * 2);
        x = 2;
        print(x * 2);
      }
      |}
  in
  let ast = semantic_check_program ast in
  let mir = Ast_to_Mir.trans_prog "" ast in
  let mir = lazy_code_motion mir in
  let mir = list_collapsing mir in
  Fmt.strf "@[<v>%a@]" pp_typed_prog mir |> print_endline ;
  [%expect
    {|
      functions {

      }

      input_vars {

      }

      prepare_data {

      }

      log_prob {
        data int sym1__;
        {
          int x;
          x = 3;
          FnPrint__((x * 2));
          x = 2;
          FnPrint__((x * 2));
        }
      }

      generate_quantities {

      }

      transform_inits {

      }

      output_vars {

      } |}]

let%expect_test "lazy code motion, 11" =
  gensym_reset_danger_use_cautiously () ;
  let ast =
    Parse.parse_string Parser.Incremental.program
      {|
      model {
        {
          int x;
          print(x * 2);
        }
        {
          int x;
          print(x * 2);
        }
      }
      |}
  in
  let ast = semantic_check_program ast in
  let mir = Ast_to_Mir.trans_prog "" ast in
  let mir = lazy_code_motion mir in
  let mir = list_collapsing mir in
  Fmt.strf "@[<v>%a@]" pp_typed_prog mir |> print_endline ;
  [%expect
    {|
      functions {

      }

      input_vars {

      }

      prepare_data {

      }

      log_prob {
        data int sym1__;
        {
          {
            int x;
            FnPrint__((x * 2));
          }
          {
            int x;
            FnPrint__((x * 2));
          }
        }
      }

      generate_quantities {

      }

      transform_inits {

      }

      output_vars {

      } |}]

let%expect_test "lazy code motion, 12" =
  gensym_reset_danger_use_cautiously () ;
  let ast =
    Parse.parse_string Parser.Incremental.program
      {|
      model {
        int x;
        for (i in 1:6) {
          print(x + 42);
          x = 3;
        }
      }
      |}
  in
  let ast = semantic_check_program ast in
  let mir = Ast_to_Mir.trans_prog "" ast in
  let mir = lazy_code_motion mir in
  let mir = list_collapsing mir in
  Fmt.strf "@[<v>%a@]" pp_typed_prog mir |> print_endline ;
  [%expect
    {|
      functions {

      }

      input_vars {

      }

      prepare_data {

      }

      log_prob {
        data int sym2__;
        data int sym1__;
        {
          int x;
          for(i in 1:6) {
            {
              FnPrint__((x + 42));
              x = 3;
            }
            ;
          }
        }
      }

      generate_quantities {

      }

      transform_inits {

      }

      output_vars {

      } |}]

let%expect_test "lazy code motion, 13" =
  let _ = gensym_reset_danger_use_cautiously () in
  let ast =
    Parse.parse_string Parser.Incremental.program
      {|
      model {
        real temp;
        if (2 > 3)
          temp = 2 * 2;
        else
          print("hello");
        temp =  2 * 2;
        real temp2;
        for (i in 2 : 3) {
            temp2 = 2 * 3;
            target += temp;
            target += temp2;
        }
      }
      |}
  in
  let ast = semantic_check_program ast in
  let mir = Ast_to_Mir.trans_prog "" ast in
  let mir = one_step_loop_unrolling mir in
  let mir = lazy_code_motion mir in
  let mir = list_collapsing mir in
  Fmt.strf "@[<v>%a@]" pp_typed_prog mir |> print_endline ;
  [%expect
    {|
      functions {

      }

      input_vars {

      }

      prepare_data {

      }

      log_prob {
        data int sym8__;
        data int sym7__;
        data int sym6__;
        data int sym5__;
        data int sym4__;
        real sym3__;
        real sym2__;
        data int sym1__;
        {
          real temp;
          if((2 > 3)) {
            sym7__ = (2 * 2);
            temp = sym7__;
            ;
          } else {
            FnPrint__("hello");
            sym7__ = (2 * 2);
            ;
          }
          temp = sym7__;
          real temp2;
          if((2 <= 3)) {
            {
              {
                sym8__ = (2 * 3);
                temp2 = sym8__;
                sym2__ = temp;
                target += sym2__;
                sym6__ = (2 + 1);
                target += temp2;
              }
              for(i in sym6__:3) {
                {
                  temp2 = sym8__;
                  target += sym2__;
                  target += temp2;
                }
                ;
              }
            }
            ;
          } else ;
        }
      }

      generate_quantities {

      }

      transform_inits {

      }

      output_vars {

      } |}]

let%expect_test "cool example: expression propagation + partial evaluation + \
                 lazy code motion + dead code elimination" =
  gensym_reset_danger_use_cautiously () ;
  let ast =
    Parse.parse_string Parser.Incremental.program
      {|
      model {
        real x;
        int y;
        real theta;
        for (i in 1:100000) {
          theta = inv_logit(x);
          target += bernoulli_lpmf(y| theta);
        }
      }
      |}
  in
  let ast = semantic_check_program ast in
  let mir = Ast_to_Mir.trans_prog "" ast in
  let mir = expression_propagation mir in
  let mir = partial_evaluation mir in
  let mir = one_step_loop_unrolling mir in
  let mir = lazy_code_motion mir in
  let mir = list_collapsing mir in
  let mir = dead_code_elimination mir in
  Fmt.strf "@[<v>%a@]" pp_typed_prog mir |> print_endline ;
  [%expect
    {|
      functions {

      }

      input_vars {

      }

      prepare_data {

      }

      log_prob {
        real sym5__;
        real sym4__;
        data int sym3__;
        data int sym2__;
        data int sym1__;
        {
          real x;
          int y;
          real theta;
          if((1 <= 100000)) {
            {
              {
                sym3__ = (1 + 1);
                sym4__ = bernoulli_logit_lpmf(y, x);
                target += sym4__;
              }
              for(i in sym3__:100000) {
                {
                  target += sym4__;
                }
              }
            }
          } else ;
        }
      }

      generate_quantities {

      }

      transform_inits {

      }

      output_vars {

      } |}]

let%expect_test "block fixing" =
  gensym_reset_danger_use_cautiously () ;
  let ast =
    Parse.parse_string Parser.Incremental.program
      {|
      model {
      }
      |}
  in
  let ast = semantic_check_program ast in
  let mir = Ast_to_Mir.trans_prog "" ast in
  let mir =
    { mir with
      Middle.log_prob=
        [ { stmt=
              IfElse
                ( zero
                , { stmt= While (zero, {stmt= SList []; smeta= no_span})
                  ; smeta= no_span }
                , None )
          ; smeta= no_span } ] }
  in
  let mir = block_fixing mir in
  print_s [%sexp (mir : Middle.typed_prog)] ;
  [%expect
    {|
      ((functions_block ()) (input_vars ()) (prepare_data ())
       (log_prob
        (((stmt
           (IfElse
            ((expr (Lit Int 0))
             (emeta ((mtype UInt) (mloc <opaque>) (madlevel DataOnly))))
            ((stmt
              (While
               ((expr (Lit Int 0))
                (emeta ((mtype UInt) (mloc <opaque>) (madlevel DataOnly))))
               ((stmt (Block ())) (smeta <opaque>))))
             (smeta <opaque>))
            ()))
          (smeta <opaque>))))
       (generate_quantities ()) (transform_inits ()) (output_vars ())
       (prog_name "") (prog_path "")) |}]

let%expect_test "one-step loop unrolling" =
  gensym_reset_danger_use_cautiously () ;
  let ast =
    Parse.parse_string Parser.Incremental.program
      {|
      transformed data {
        int x;
        for (i in x:6) print("hello");
        while (1<2) print("goodbye");
        for (i in 1:1) for (j in 2:2) print("nested");
      }
      |}
  in
  let ast = semantic_check_program ast in
  let mir = Ast_to_Mir.trans_prog "" ast in
  let mir = one_step_loop_unrolling mir in
  Fmt.strf "@[<v>%a@]" pp_typed_prog mir |> print_endline ;
  [%expect
    {|
      functions {

      }

      input_vars {

      }

      prepare_data {
        data int x;
        if((x <= 6)) {
          {
            FnPrint__("hello");
          }
          for(i in (x + 1):6) {
            FnPrint__("hello");
          }
        }
        if((1 < 2)) {
          FnPrint__("goodbye");
          while((1 < 2)) FnPrint__("goodbye");
        }
        if((1 <= 1)) {
          {
            if((2 <= 2)) {
              {
                FnPrint__("nested");
              }
              for(j in (2 + 1):2) {
                FnPrint__("nested");
              }
            }
          }
          for(i in (1 + 1):1) {
            if((2 <= 2)) {
              {
                FnPrint__("nested");
              }
              for(j in (2 + 1):2) {
                FnPrint__("nested");
              }
            }
          }
        }
      }

      log_prob {

      }

      generate_quantities {

      }

      transform_inits {

      }

      output_vars {

      } |}]

let%expect_test "adlevel_optimization" =
  gensym_reset_danger_use_cautiously () ;
  let ast =
    Parse.parse_string Parser.Incremental.program
      {|
      parameters {
        real w;
      }
      transformed parameters {
        {
          int x;
          real y;
          real z;
          real z_data;
          if (1 > 2)
            y = y + x;
          else
            y = y + w;
          if (2 > 1)
            z = y;
          if (3 > 1)
            z_data = x;
          print(z);
          print(z_data);
        }
      }
      |}
  in
  let ast = semantic_check_program ast in
  let mir = Ast_to_Mir.trans_prog "" ast in
  let mir = optimize_ad_levels mir in
  Fmt.strf "@[<v>%a@]" pp_typed_prog mir |> print_endline ;
  [%expect
    {|
      functions {

      }

      input_vars {

      }

      prepare_data {

      }

      log_prob {
        real w;
        w = FnReadParam__("w", "scalar");
        {
          data int x;
          real y;
          real z;
          data real z_data;
          if((1 > 2)) y = (y + x); else y = (y + w);
          if((2 > 1)) z = y;
          if((3 > 1)) z_data = x;
          FnPrint__(z);
          FnPrint__(z_data);
        }
      }

      generate_quantities {
        data real w;
        w = FnReadParam__("w", "scalar");
        FnWriteParam__(w);
        if(emit_transformed_parameters__ || emit_generated_quantities__) {
          data int x;
          data real y;
          data real z;
          data real z_data;
          if((1 > 2)) y = (y + x); else y = (y + w);
          if((2 > 1)) z = y;
          if((3 > 1)) z_data = x;
          FnPrint__(z);
          FnPrint__(z_data);
        }
      }

      transform_inits {
        data real w;
        w = FnReadData__("w", "scalar");
        FnWriteParam__(w);
      }

      output_vars {
        parameters real w; //real
      } |}]

let%expect_test "adlevel_optimization expressions" =
  gensym_reset_danger_use_cautiously () ;
  let ast =
    Parse.parse_string Parser.Incremental.program
      {|
      parameters {
        real w;
      }
      transformed parameters {
        {
          int x;
          real y;
          real z;
          real z_data;
          if (1 > 2)
            y = y + x;
          else
            y = y + w;
          if (2 > 1)
            z = y;
          if (3 > 1)
            z_data = x;
          print(z);
          print(z_data);
        }
      }
      |}
  in
  let ast = semantic_check_program ast in
  let mir = Ast_to_Mir.trans_prog "" ast in
  let mir = optimize_ad_levels mir in
  print_s
    [%sexp
      ( mir.log_prob
        : ( mtype_loc_ad
          , (location_span sexp_opaque[@compare.ignore]) )
          stmt_with
          list )] ;
  [%expect
    {|
      (((stmt
         (Decl (decl_adtype AutoDiffable) (decl_id w) (decl_type (Sized SReal))))
        (smeta <opaque>))
       ((stmt
         (Assignment (w UReal ())
          ((expr
            (FunApp CompilerInternal FnReadParam__
             (((expr (Lit Str w))
               (emeta ((mtype UReal) (mloc <opaque>) (madlevel DataOnly))))
              ((expr (Lit Str scalar))
               (emeta ((mtype UReal) (mloc <opaque>) (madlevel DataOnly)))))))
           (emeta ((mtype UReal) (mloc <opaque>) (madlevel DataOnly))))))
        (smeta <opaque>))
       ((stmt
         (Block
          (((stmt
             (Decl (decl_adtype DataOnly) (decl_id x) (decl_type (Sized SInt))))
            (smeta <opaque>))
           ((stmt
             (Decl (decl_adtype AutoDiffable) (decl_id y)
              (decl_type (Sized SReal))))
            (smeta <opaque>))
           ((stmt
             (Decl (decl_adtype AutoDiffable) (decl_id z)
              (decl_type (Sized SReal))))
            (smeta <opaque>))
           ((stmt
             (Decl (decl_adtype DataOnly) (decl_id z_data)
              (decl_type (Sized SReal))))
            (smeta <opaque>))
           ((stmt
             (IfElse
              ((expr
                (FunApp StanLib Greater__
                 (((expr (Lit Int 1))
                   (emeta ((mtype UInt) (mloc <opaque>) (madlevel DataOnly))))
                  ((expr (Lit Int 2))
                   (emeta ((mtype UInt) (mloc <opaque>) (madlevel DataOnly)))))))
               (emeta ((mtype UInt) (mloc <opaque>) (madlevel DataOnly))))
              ((stmt
                (Assignment (y UReal ())
                 ((expr
                   (FunApp StanLib Plus__
                    (((expr (Var y))
                      (emeta
                       ((mtype UReal) (mloc <opaque>) (madlevel AutoDiffable))))
                     ((expr (Var x))
                      (emeta ((mtype UInt) (mloc <opaque>) (madlevel DataOnly)))))))
                  (emeta ((mtype UReal) (mloc <opaque>) (madlevel AutoDiffable))))))
               (smeta <opaque>))
              (((stmt
                 (Assignment (y UReal ())
                  ((expr
                    (FunApp StanLib Plus__
                     (((expr (Var y))
                       (emeta
                        ((mtype UReal) (mloc <opaque>) (madlevel AutoDiffable))))
                      ((expr (Var w))
                       (emeta
                        ((mtype UReal) (mloc <opaque>) (madlevel AutoDiffable)))))))
                   (emeta ((mtype UReal) (mloc <opaque>) (madlevel AutoDiffable))))))
                (smeta <opaque>)))))
            (smeta <opaque>))
           ((stmt
             (IfElse
              ((expr
                (FunApp StanLib Greater__
                 (((expr (Lit Int 2))
                   (emeta ((mtype UInt) (mloc <opaque>) (madlevel DataOnly))))
                  ((expr (Lit Int 1))
                   (emeta ((mtype UInt) (mloc <opaque>) (madlevel DataOnly)))))))
               (emeta ((mtype UInt) (mloc <opaque>) (madlevel DataOnly))))
              ((stmt
                (Assignment (z UReal ())
                 ((expr (Var y))
                  (emeta ((mtype UReal) (mloc <opaque>) (madlevel AutoDiffable))))))
               (smeta <opaque>))
              ()))
            (smeta <opaque>))
           ((stmt
             (IfElse
              ((expr
                (FunApp StanLib Greater__
                 (((expr (Lit Int 3))
                   (emeta ((mtype UInt) (mloc <opaque>) (madlevel DataOnly))))
                  ((expr (Lit Int 1))
                   (emeta ((mtype UInt) (mloc <opaque>) (madlevel DataOnly)))))))
               (emeta ((mtype UInt) (mloc <opaque>) (madlevel DataOnly))))
              ((stmt
                (Assignment (z_data UReal ())
                 ((expr (Var x))
                  (emeta ((mtype UInt) (mloc <opaque>) (madlevel DataOnly))))))
               (smeta <opaque>))
              ()))
            (smeta <opaque>))
           ((stmt
             (NRFunApp CompilerInternal FnPrint__
              (((expr (Var z))
                (emeta ((mtype UReal) (mloc <opaque>) (madlevel AutoDiffable)))))))
            (smeta <opaque>))
           ((stmt
             (NRFunApp CompilerInternal FnPrint__
              (((expr (Var z_data))
                (emeta ((mtype UReal) (mloc <opaque>) (madlevel DataOnly)))))))
            (smeta <opaque>)))))
        (smeta <opaque>))) |}]

let%expect_test "adlevel_optimization 2" =
  gensym_reset_danger_use_cautiously () ;
  let ast =
    Parse.parse_string Parser.Incremental.program
      {|
      parameters {
        real w;
      }
      transformed parameters {
        real w_trans = 1;
        {
          int x;
          real y[2];
          real z;
          real z_data;
          if (1 > 2)
            y[1] = y[1] + x;
          else
            y[2] = y[2] + w;
          if (2 > 1)
            z = y[1];
          if (3 > 1)
            z_data = x;
          print(z);
          print(z_data);
        }
      }
      |}
  in
  let ast = semantic_check_program ast in
  let mir = Ast_to_Mir.trans_prog "" ast in
  let mir = optimize_ad_levels mir in
  Fmt.strf "@[<v>%a@]" pp_typed_prog mir |> print_endline ;
  [%expect
    {|
      functions {

      }

      input_vars {

      }

      prepare_data {

      }

      log_prob {
        real w;
        w = FnReadParam__("w", "scalar");
        data real w_trans;
        w_trans = 1;
        {
          data int x;
          array[real, 2] y;
          real z;
          data real z_data;
          if((1 > 2)) y[1] = (y[1] + x); else y[2] = (y[2] + w);
          if((2 > 1)) z = y[1];
          if((3 > 1)) z_data = x;
          FnPrint__(z);
          FnPrint__(z_data);
        }
      }

      generate_quantities {
        data real w;
        w = FnReadParam__("w", "scalar");
        FnWriteParam__(w);
        data real w_trans;
        if(emit_transformed_parameters__ || emit_generated_quantities__) {
          w_trans = 1;
          {
            data int x;
            data array[real, 2] y;
            data real z;
            data real z_data;
            if((1 > 2)) y[1] = (y[1] + x); else y[2] = (y[2] + w);
            if((2 > 1)) z = y[1];
            if((3 > 1)) z_data = x;
            FnPrint__(z);
            FnPrint__(z_data);
          }
          FnWriteParam__(w_trans);
        }
      }

      transform_inits {
        data real w;
        w = FnReadData__("w", "scalar");
        FnWriteParam__(w);
      }

      output_vars {
        parameters real w; //real
        transformed_parameters real w_trans; //real
      } |}]<|MERGE_RESOLUTION|>--- conflicted
+++ resolved
@@ -2502,13 +2502,8 @@
 
       } |}]
 
-<<<<<<< HEAD
 let%expect_test "partially evaluate functions" =
-  let _ = gensym_reset_danger_use_cautiously () in
-=======
-let%expect_test "partially evaluate glm" =
-  gensym_reset_danger_use_cautiously () ;
->>>>>>> e0ee22eb
+  gensym_reset_danger_use_cautiously () ;
   let ast =
     Parse.parse_string Parser.Incremental.program
       {|
