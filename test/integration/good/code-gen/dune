(rule
 (targets cpp.output)
 (deps (package stanc) (:stanfiles (glob_files *.stan)))
 (action
  (with-stdout-to %{targets}
   (run %{bin:run_bin_on_args} "%{bin:stanc} --print-cpp" %{stanfiles}))))

(alias
 (name runtest)
 (action (diff cpp.expected cpp.output)))

(rule
 (targets mir.output)
 (deps (package stanc) (:stanfiles mother.stan))
 (action
  (with-stdout-to %{targets}
   (run %{bin:run_bin_on_args} "%{bin:stanc} --debug-mir" %{stanfiles}))))

(alias
 (name runtest)
<<<<<<< HEAD
 (action (diff mir.expected mir.output)))
=======
 (action (diff mir.expected mir.output)))

(rule
 (targets tfp.output)
 (deps (package stanc) (:stanfiles eight_schools_ncp.stan))
 (action
  (with-stdout-to %{targets}
   (run %{bin:run_bin_on_args} %{bin:stan2tfp} %{stanfiles}))))

(alias
 (name runtest)
 (action (diff tfp.expected tfp.output)))

 (rule
 (targets cl.output)
 (deps (package stanc) (:stanfiles  optimize_glm.stan))
 (action
  (with-stdout-to %{targets}
   (run %{bin:run_bin_on_args} "%{bin:stanc} --print-cpp --use-opencl" %{stanfiles}))))

(alias
 (name runtest)
 (action (diff cl.expected cl.output)))
>>>>>>> 60630036
<|MERGE_RESOLUTION|>--- conflicted
+++ resolved
@@ -18,23 +18,9 @@
 
 (alias
  (name runtest)
-<<<<<<< HEAD
- (action (diff mir.expected mir.output)))
-=======
  (action (diff mir.expected mir.output)))
 
 (rule
- (targets tfp.output)
- (deps (package stanc) (:stanfiles eight_schools_ncp.stan))
- (action
-  (with-stdout-to %{targets}
-   (run %{bin:run_bin_on_args} %{bin:stan2tfp} %{stanfiles}))))
-
-(alias
- (name runtest)
- (action (diff tfp.expected tfp.output)))
-
- (rule
  (targets cl.output)
  (deps (package stanc) (:stanfiles  optimize_glm.stan))
  (action
@@ -43,5 +29,4 @@
 
 (alias
  (name runtest)
- (action (diff cl.expected cl.output)))
->>>>>>> 60630036
+ (action (diff cl.expected cl.output)))